# __init__.py -- The tests for dulwich
# Copyright (C) 2007 James Westby <jw+debian@jameswestby.net>
#
# This program is free software; you can redistribute it and/or
# modify it under the terms of the GNU General Public License
# as published by the Free Software Foundation; version 2
# of the License or (at your option) any later version of
# the License.
#
# This program is distributed in the hope that it will be useful,
# but WITHOUT ANY WARRANTY; without even the implied warranty of
# MERCHANTABILITY or FITNESS FOR A PARTICULAR PURPOSE.  See the
# GNU General Public License for more details.
#
# You should have received a copy of the GNU General Public License
# along with this program; if not, write to the Free Software
# Foundation, Inc., 51 Franklin Street, Fifth Floor, Boston,
# MA  02110-1301, USA.

"""Tests for Dulwich."""

import doctest
import os
import shutil
import subprocess
import sys
import tempfile


if sys.version_info >= (2, 7):
    # If Python itself provides an exception, use that
    import unittest
    from unittest import SkipTest, TestCase as _TestCase
else:
    import unittest2 as unittest
    from unittest2 import SkipTest, TestCase as _TestCase


def get_safe_env(env=None):
    """Returns the environment "env" (or a copy of "os.environ" by default)
    modified to avoid side-effects caused by user's ~/.gitconfig"""

    if env is None:
        env = os.environ.copy()
    # On Windows it's not enough to set "HOME" to a non-existing
    # directory. Git.cmd takes the first existing directory out of
    # "%HOME%", "%HOMEDRIVE%%HOMEPATH%" and "%USERPROFILE%".
    for e in 'HOME', 'HOMEPATH', 'USERPROFILE':
        env[e] = '/nosuchdir'
    return env


class TestCase(_TestCase):

    def makeSafeEnv(self):
        """Create environment with homedirectory-related variables stripped.

        Modifies os.environ for the duration of a test case to avoid
        side-effects caused by the user's ~/.gitconfig and other
        files in their home directory.
        """
        old_env = os.environ
        def restore():
            os.environ = old_env
        self.addCleanup(restore)
        new_env = dict(os.environ)
        for e in ['HOME', 'HOMEPATH', 'USERPROFILE']:
            new_env[e] = '/nosuchdir'
        os.environ = new_env

    def setUp(self):
        super(TestCase, self).setUp()
        self.makeSafeEnv()


class BlackboxTestCase(TestCase):
    """Blackbox testing."""

    bin_directory = os.path.abspath(os.path.join(os.path.dirname(__file__),
        "..", "..", "bin"))

    def bin_path(self, name):
        """Determine the full path of a binary.

        :param name: Name of the script
        :return: Full path
        """
        return os.path.join(self.bin_directory, name)

    def run_command(self, name, args):
        """Run a Dulwich command.

        :param name: Name of the command, as it exists in bin/
        :param args: Arguments to the command
        """
        env = dict(os.environ)
        env["PYTHONPATH"] = os.pathsep.join(sys.path)

        # Since they don't have any extensions, Windows can't recognize
        # executablility of the Python files in /bin. Even then, we'd have to
        # expect the user to set up file associations for .py files.
        #
        # Save us from all that headache and call python with the bin script.
        argv = [sys.executable, self.bin_path(name)] + args
        return subprocess.Popen(argv,
            stdout=subprocess.PIPE,
            stdin=subprocess.PIPE, stderr=subprocess.PIPE,
            universal_newlines=True,
            env=env)


def self_test_suite():
    names = [
        'blackbox',
        'client',
        'config',
        'diff_tree',
        'fastexport',
        'file',
<<<<<<< HEAD
=======
        'grafts',
>>>>>>> a410821b
        'hooks',
        'index',
        'lru_cache',
        'objects',
        'object_store',
        'missing_obj_finder',
        'pack',
        'patch',
<<<<<<< HEAD
=======
        'porcelain',
>>>>>>> a410821b
        'protocol',
        'repository',
        'server',
        'walk',
        'web',
        ]
    module_names = ['dulwich.tests.test_' + name for name in names]
    loader = unittest.TestLoader()
    return loader.loadTestsFromNames(module_names)


def tutorial_test_suite():
    tutorial = [
        'introduction',
        'repo',
        'object-store',
        'remote',
        'conclusion',
        ]
    tutorial_files = ["../../docs/tutorial/%s.txt" % name for name in tutorial]
    def setup(test):
        test.__old_cwd = os.getcwd()
        test.__dulwich_tempdir = tempfile.mkdtemp()
        os.chdir(test.__dulwich_tempdir)
    def teardown(test):
        os.chdir(test.__old_cwd)
        shutil.rmtree(test.__dulwich_tempdir)
    return doctest.DocFileSuite(setUp=setup, tearDown=teardown,
        *tutorial_files)


def nocompat_test_suite():
    result = unittest.TestSuite()
    result.addTests(self_test_suite())
    result.addTests(tutorial_test_suite())
    return result


def compat_test_suite():
    result = unittest.TestSuite()
    from dulwich.tests.compat import test_suite as compat_test_suite
    result.addTests(compat_test_suite())
    return result


def test_suite():
    result = unittest.TestSuite()
    result.addTests(self_test_suite())
    result.addTests(tutorial_test_suite())
    from dulwich.tests.compat import test_suite as compat_test_suite
    result.addTests(compat_test_suite())
    return result<|MERGE_RESOLUTION|>--- conflicted
+++ resolved
@@ -117,10 +117,7 @@
         'diff_tree',
         'fastexport',
         'file',
-<<<<<<< HEAD
-=======
         'grafts',
->>>>>>> a410821b
         'hooks',
         'index',
         'lru_cache',
@@ -129,10 +126,7 @@
         'missing_obj_finder',
         'pack',
         'patch',
-<<<<<<< HEAD
-=======
         'porcelain',
->>>>>>> a410821b
         'protocol',
         'repository',
         'server',
