# test_web.py -- Tests for the git HTTP server
# Copryight (C) 2010 Google, Inc.
#
# This program is free software; you can redistribute it and/or
# modify it under the terms of the GNU General Public License
# as published by the Free Software Foundation; version 2
# or (at your option) any later version of the License.
#
# This program is distributed in the hope that it will be useful,
# but WITHOUT ANY WARRANTY; without even the implied warranty of
# MERCHANTABILITY or FITNESS FOR A PARTICULAR PURPOSE.  See the
# GNU General Public License for more details.
#
# You should have received a copy of the GNU General Public License
# along with this program; if not, write to the Free Software
# Foundation, Inc., 51 Franklin Street, Fifth Floor, Boston,
# MA  02110-1301, USA.

"""Tests for the Git HTTP server."""

from cStringIO import StringIO
import re
from unittest import TestCase

from dulwich.objects import (
    Blob,
    )
from dulwich.web import (
    HTTP_OK,
    HTTP_NOT_FOUND,
    HTTP_FORBIDDEN,
    send_file,
    get_info_refs,
    handle_service_request,
    _LengthLimitedFile,
    HTTPGitRequest,
    HTTPGitApplication,
    )


class WebTestCase(TestCase):
    """Base TestCase that sets up some useful instance vars."""
    def setUp(self):
        self._environ = {}
        self._req = HTTPGitRequest(self._environ, self._start_response)
        self._status = None
        self._headers = []

    def _start_response(self, status, headers):
        self._status = status
        self._headers = list(headers)


class DumbHandlersTestCase(WebTestCase):

    def test_send_file_not_found(self):
        list(send_file(self._req, None, 'text/plain'))
        self.assertEquals(HTTP_NOT_FOUND, self._status)

    def test_send_file(self):
        f = StringIO('foobar')
        output = ''.join(send_file(self._req, f, 'text/plain'))
        self.assertEquals('foobar', output)
        self.assertEquals(HTTP_OK, self._status)
        self.assertTrue(('Content-Type', 'text/plain') in self._headers)
        self.assertTrue(f.closed)

    def test_send_file_buffered(self):
        bufsize = 10240
        xs = 'x' * bufsize
        f = StringIO(2 * xs)
        self.assertEquals([xs, xs],
                          list(send_file(self._req, f, 'text/plain')))
        self.assertEquals(HTTP_OK, self._status)
        self.assertTrue(('Content-Type', 'text/plain') in self._headers)
        self.assertTrue(f.closed)

    def test_send_file_error(self):
        class TestFile(object):
            def __init__(self):
                self.closed = False

            def read(self, size=-1):
                raise IOError

            def close(self):
                self.closed = True

        f = TestFile()
        list(send_file(self._req, f, 'text/plain'))
        self.assertEquals(HTTP_NOT_FOUND, self._status)
        self.assertTrue(f.closed)

    def test_get_info_refs(self):
        self._environ['QUERY_STRING'] = ''

        class TestTag(object):
            def __init__(self, sha, obj_class, obj_sha):
                self.sha = lambda: sha
                self.object = (obj_class, obj_sha)

        class TestBlob(object):
            def __init__(self, sha):
                self.sha = lambda: sha

        blob1 = TestBlob('111')
        blob2 = TestBlob('222')
        blob3 = TestBlob('333')

        tag1 = TestTag('aaa', Blob, '222')

<<<<<<< HEAD
=======
        class TestRepo(object):
            def __init__(self, objects, peeled):
                self._objects = dict((o.sha(), o) for o in objects)
                self._peeled = peeled
                self.repo = self

            def get_peeled(self, sha):
                return self._peeled[sha]

            def __getitem__(self, sha):
                return self._objects[sha]

            def get_refs(self):
                return {
                    'HEAD': '000',
                    'refs/heads/master': blob1.sha(),
                    'refs/tags/tag-tag': tag1.sha(),
                    'refs/tags/blob-tag': blob3.sha(),
                    }

>>>>>>> ce5e9e9c
        class TestBackend(object):

            def __init__(self):
                objects = [blob1, blob2, blob3, tag1]
                self._objects = dict((o.sha(), o) for o in objects)
                self._peeled = {
                    'HEAD': '000',
                    'refs/heads/master': blob1.sha(),
                    'refs/tags/tag-tag': blob2.sha(),
                    'refs/tags/blob-tag': blob3.sha(),
                    }

            def __getitem__(self, sha):
                return self._objects[sha]

            def get_peeled(self, sha):
                return self._peeled[sha]

            def open_repository(self, path):
                assert path == '/'
                return self.repo

        mat = re.search('.*', '//info/refs')
        self.assertEquals(['111\trefs/heads/master\n',
                           '333\trefs/tags/blob-tag\n',
                           'aaa\trefs/tags/tag-tag\n',
                           '222\trefs/tags/tag-tag^{}\n'],
                          list(get_info_refs(self._req, TestBackend(), mat)))


class SmartHandlersTestCase(WebTestCase):

    class TestProtocol(object):
        def __init__(self, handler):
            self._handler = handler

        def write_pkt_line(self, line):
            if line is None:
                self._handler.write('flush-pkt\n')
            else:
                self._handler.write('pkt-line: %s' % line)

    class _TestUploadPackHandler(object):
        def __init__(self, backend, args, read, write, stateless_rpc=False,
                     advertise_refs=False):
            self.args = args
            self.read = read
            self.write = write
            self.proto = SmartHandlersTestCase.TestProtocol(self)
            self.stateless_rpc = stateless_rpc
            self.advertise_refs = advertise_refs

        def handle(self):
            self.write('handled input: %s' % self.read())

    def _MakeHandler(self, *args, **kwargs):
        self._handler = self._TestUploadPackHandler(*args, **kwargs)
        return self._handler

    def services(self):
        return {'git-upload-pack': self._MakeHandler}

    def test_handle_service_request_unknown(self):
        mat = re.search('.*', '/git-evil-handler')
        list(handle_service_request(self._req, 'backend', mat))
        self.assertEquals(HTTP_FORBIDDEN, self._status)

    def test_handle_service_request(self):
        self._environ['wsgi.input'] = StringIO('foo')
        mat = re.search('.*', '/git-upload-pack')
        output = ''.join(handle_service_request(self._req, 'backend', mat,
                                                services=self.services()))
        self.assertEqual('handled input: foo', output)
        response_type = 'application/x-git-upload-pack-response'
        self.assertTrue(('Content-Type', response_type) in self._headers)
        self.assertFalse(self._handler.advertise_refs)
        self.assertTrue(self._handler.stateless_rpc)

    def test_handle_service_request_with_length(self):
        self._environ['wsgi.input'] = StringIO('foobar')
        self._environ['CONTENT_LENGTH'] = 3
        mat = re.search('.*', '/git-upload-pack')
        output = ''.join(handle_service_request(self._req, 'backend', mat,
                                                services=self.services()))
        self.assertEqual('handled input: foo', output)
        response_type = 'application/x-git-upload-pack-response'
        self.assertTrue(('Content-Type', response_type) in self._headers)

    def test_get_info_refs_unknown(self):
        self._environ['QUERY_STRING'] = 'service=git-evil-handler'
        list(get_info_refs(self._req, 'backend', None,
                           services=self.services()))
        self.assertEquals(HTTP_FORBIDDEN, self._status)

    def test_get_info_refs(self):
        self._environ['wsgi.input'] = StringIO('foo')
        self._environ['QUERY_STRING'] = 'service=git-upload-pack'

        mat = re.search('.*', '/git-upload-pack')
        output = ''.join(get_info_refs(self._req, 'backend', mat,
                                       services=self.services()))
        self.assertEquals(('pkt-line: # service=git-upload-pack\n'
                           'flush-pkt\n'
                           # input is ignored by the handler
                           'handled input: '), output)
        self.assertTrue(self._handler.advertise_refs)
        self.assertTrue(self._handler.stateless_rpc)


class LengthLimitedFileTestCase(TestCase):
    def test_no_cutoff(self):
        f = _LengthLimitedFile(StringIO('foobar'), 1024)
        self.assertEquals('foobar', f.read())

    def test_cutoff(self):
        f = _LengthLimitedFile(StringIO('foobar'), 3)
        self.assertEquals('foo', f.read())
        self.assertEquals('', f.read())

    def test_multiple_reads(self):
        f = _LengthLimitedFile(StringIO('foobar'), 3)
        self.assertEquals('fo', f.read(2))
        self.assertEquals('o', f.read(2))
        self.assertEquals('', f.read())


class HTTPGitRequestTestCase(WebTestCase):
    def test_not_found(self):
        self._req.cache_forever()  # cache headers should be discarded
        message = 'Something not found'
        self.assertEquals(message, self._req.not_found(message))
        self.assertEquals(HTTP_NOT_FOUND, self._status)
        self.assertEquals(set([('Content-Type', 'text/plain')]),
                          set(self._headers))

    def test_forbidden(self):
        self._req.cache_forever()  # cache headers should be discarded
        message = 'Something not found'
        self.assertEquals(message, self._req.forbidden(message))
        self.assertEquals(HTTP_FORBIDDEN, self._status)
        self.assertEquals(set([('Content-Type', 'text/plain')]),
                          set(self._headers))

    def test_respond_ok(self):
        self._req.respond()
        self.assertEquals([], self._headers)
        self.assertEquals(HTTP_OK, self._status)

    def test_respond(self):
        self._req.nocache()
        self._req.respond(status=402, content_type='some/type',
                          headers=[('X-Foo', 'foo'), ('X-Bar', 'bar')])
        self.assertEquals(set([
            ('X-Foo', 'foo'),
            ('X-Bar', 'bar'),
            ('Content-Type', 'some/type'),
            ('Expires', 'Fri, 01 Jan 1980 00:00:00 GMT'),
            ('Pragma', 'no-cache'),
            ('Cache-Control', 'no-cache, max-age=0, must-revalidate'),
            ]), set(self._headers))
        self.assertEquals(402, self._status)


class HTTPGitApplicationTestCase(TestCase):
    def setUp(self):
        self._app = HTTPGitApplication('backend')

    def test_call(self):
        def test_handler(req, backend, mat):
            # tests interface used by all handlers
            self.assertEquals(environ, req.environ)
            self.assertEquals('backend', backend)
            self.assertEquals('/foo', mat.group(0))
            return 'output'

        self._app.services = {
            ('GET', re.compile('/foo$')): test_handler,
        }
        environ = {
            'PATH_INFO': '/foo',
            'REQUEST_METHOD': 'GET',
            }
        self.assertEquals('output', self._app(environ, None))<|MERGE_RESOLUTION|>--- conflicted
+++ resolved
@@ -109,13 +109,11 @@
 
         tag1 = TestTag('aaa', Blob, '222')
 
-<<<<<<< HEAD
-=======
         class TestRepo(object):
+
             def __init__(self, objects, peeled):
                 self._objects = dict((o.sha(), o) for o in objects)
                 self._peeled = peeled
-                self.repo = self
 
             def get_peeled(self, sha):
                 return self._peeled[sha]
@@ -131,24 +129,15 @@
                     'refs/tags/blob-tag': blob3.sha(),
                     }
 
->>>>>>> ce5e9e9c
         class TestBackend(object):
-
             def __init__(self):
                 objects = [blob1, blob2, blob3, tag1]
-                self._objects = dict((o.sha(), o) for o in objects)
-                self._peeled = {
+                self.repo = TestRepo(objects, {
                     'HEAD': '000',
                     'refs/heads/master': blob1.sha(),
                     'refs/tags/tag-tag': blob2.sha(),
                     'refs/tags/blob-tag': blob3.sha(),
-                    }
-
-            def __getitem__(self, sha):
-                return self._objects[sha]
-
-            def get_peeled(self, sha):
-                return self._peeled[sha]
+                    })
 
             def open_repository(self, path):
                 assert path == '/'
