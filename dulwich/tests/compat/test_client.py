# test_client.py -- Compatibilty tests for git client.
# Copyright (C) 2010 Google, Inc.
#
# Dulwich is dual-licensed under the Apache License, Version 2.0 and the GNU
# General Public License as public by the Free Software Foundation; version 2.0
# or (at your option) any later version. You can redistribute it and/or
# modify it under the terms of either of these two licenses.
#
# Unless required by applicable law or agreed to in writing, software
# distributed under the License is distributed on an "AS IS" BASIS,
# WITHOUT WARRANTIES OR CONDITIONS OF ANY KIND, either express or implied.
# See the License for the specific language governing permissions and
# limitations under the License.
#
# You should have received a copy of the licenses; if not, see
# <http://www.gnu.org/licenses/> for a copy of the GNU General Public License
# and <http://www.apache.org/licenses/LICENSE-2.0> for a copy of the Apache
# License, Version 2.0.
#

"""Compatibilty tests between the Dulwich client and the cgit server."""

import copy
from io import BytesIO
import os
import select
import signal
import subprocess
import sys
import tarfile
import tempfile
import threading

try:
    from urlparse import unquote
except ImportError:
    from urllib.parse import unquote


try:
    import BaseHTTPServer
    import SimpleHTTPServer
except ImportError:
    import http.server
    BaseHTTPServer = http.server
    SimpleHTTPServer = http.server

from dulwich import (
    client,
    errors,
    file,
    index,
    protocol,
    objects,
    repo,
    )
from dulwich.tests import (
    SkipTest,
    expectedFailure,
    )
from dulwich.tests.compat.utils import (
    CompatTestCase,
    check_for_daemon,
    import_repo_to_dir,
    rmtree_ro,
    run_git_or_fail,
    _DEFAULT_GIT,
    )


if sys.platform == 'win32':
    import ctypes


class DulwichClientTestBase(object):
    """Tests for client/server compatibility."""

    def setUp(self):
        self.gitroot = os.path.dirname(
                import_repo_to_dir('server_new.export').rstrip(os.sep))
        self.dest = os.path.join(self.gitroot, 'dest')
        file.ensure_dir_exists(self.dest)
        run_git_or_fail(['init', '--quiet', '--bare'], cwd=self.dest)

    def tearDown(self):
        rmtree_ro(self.gitroot)

    def assertDestEqualsSrc(self):
        repo_dir = os.path.join(self.gitroot, 'server_new.export')
        dest_repo_dir = os.path.join(self.gitroot, 'dest')
        with repo.Repo(repo_dir) as src:
            with repo.Repo(dest_repo_dir) as dest:
                self.assertReposEqual(src, dest)

    def _client(self):
        raise NotImplementedError()

    def _build_path(self):
        raise NotImplementedError()

    def _do_send_pack(self):
        c = self._client()
        srcpath = os.path.join(self.gitroot, 'server_new.export')
        with repo.Repo(srcpath) as src:
            sendrefs = dict(src.get_refs())
            del sendrefs[b'HEAD']
            c.send_pack(self._build_path('/dest'), lambda _: sendrefs,
                        src.object_store.generate_pack_contents)

    def test_send_pack(self):
        self._do_send_pack()
        self.assertDestEqualsSrc()

    def test_send_pack_nothing_to_send(self):
        self._do_send_pack()
        self.assertDestEqualsSrc()
        # nothing to send, but shouldn't raise either.
        self._do_send_pack()

    def test_send_without_report_status(self):
        c = self._client()
        c._send_capabilities.remove(b'report-status')
        srcpath = os.path.join(self.gitroot, 'server_new.export')
        with repo.Repo(srcpath) as src:
            sendrefs = dict(src.get_refs())
            del sendrefs[b'HEAD']
            c.send_pack(self._build_path('/dest'), lambda _: sendrefs,
                        src.object_store.generate_pack_contents)
            self.assertDestEqualsSrc()

    def make_dummy_commit(self, dest):
        b = objects.Blob.from_string(b'hi')
        dest.object_store.add_object(b)
        t = index.commit_tree(dest.object_store, [(b'hi', b.id, 0o100644)])
        c = objects.Commit()
        c.author = c.committer = b'Foo Bar <foo@example.com>'
        c.author_time = c.commit_time = 0
        c.author_timezone = c.commit_timezone = 0
        c.message = b'hi'
        c.tree = t
        dest.object_store.add_object(c)
        return c.id

    def disable_ff_and_make_dummy_commit(self):
        # disable non-fast-forward pushes to the server
        dest = repo.Repo(os.path.join(self.gitroot, 'dest'))
        run_git_or_fail(['config', 'receive.denyNonFastForwards', 'true'],
                        cwd=dest.path)
        commit_id = self.make_dummy_commit(dest)
        return dest, commit_id

    def compute_send(self, src):
        sendrefs = dict(src.get_refs())
        del sendrefs[b'HEAD']
        return sendrefs, src.object_store.generate_pack_contents

    def test_send_pack_one_error(self):
        dest, dummy_commit = self.disable_ff_and_make_dummy_commit()
        dest.refs[b'refs/heads/master'] = dummy_commit
        repo_dir = os.path.join(self.gitroot, 'server_new.export')
        with repo.Repo(repo_dir) as src:
            sendrefs, gen_pack = self.compute_send(src)
            c = self._client()
            try:
                c.send_pack(self._build_path('/dest'),
                            lambda _: sendrefs, gen_pack)
            except errors.UpdateRefsError as e:
                self.assertEqual('refs/heads/master failed to update',
                                 e.args[0])
                self.assertEqual({b'refs/heads/branch': b'ok',
                                  b'refs/heads/master': b'non-fast-forward'},
                                 e.ref_status)

    def test_send_pack_multiple_errors(self):
        dest, dummy = self.disable_ff_and_make_dummy_commit()
        # set up for two non-ff errors
        branch, master = b'refs/heads/branch', b'refs/heads/master'
        dest.refs[branch] = dest.refs[master] = dummy
        repo_dir = os.path.join(self.gitroot, 'server_new.export')
        with repo.Repo(repo_dir) as src:
            sendrefs, gen_pack = self.compute_send(src)
            c = self._client()
            try:
                c.send_pack(self._build_path('/dest'), lambda _: sendrefs,
                            gen_pack)
            except errors.UpdateRefsError as e:
                self.assertIn(
                        str(e),
                        ['{0}, {1} failed to update'.format(
                            branch.decode('ascii'), master.decode('ascii')),
                         '{1}, {0} failed to update'.format(
                             branch.decode('ascii'), master.decode('ascii'))])
                self.assertEqual({branch: b'non-fast-forward',
                                  master: b'non-fast-forward'},
                                 e.ref_status)

    def test_archive(self):
        c = self._client()
        f = BytesIO()
        c.archive(self._build_path('/server_new.export'), b'HEAD', f.write)
        f.seek(0)
        tf = tarfile.open(fileobj=f)
        self.assertEqual(['baz', 'foo'], tf.getnames())

    def test_fetch_pack(self):
        c = self._client()
        with repo.Repo(os.path.join(self.gitroot, 'dest')) as dest:
<<<<<<< HEAD
            refs = c.fetch(self._build_path('/server_new.export'), dest)
            for r in refs.items():
=======
            result = c.fetch(self._build_path('/server_new.export'), dest)
            for r in result.refs.items():
>>>>>>> 1863c310
                dest.refs.set_if_equals(r[0], None, r[1])
            self.assertDestEqualsSrc()

    def test_incremental_fetch_pack(self):
        self.test_fetch_pack()
        dest, dummy = self.disable_ff_and_make_dummy_commit()
        dest.refs[b'refs/heads/master'] = dummy
        c = self._client()
        repo_dir = os.path.join(self.gitroot, 'server_new.export')
        with repo.Repo(repo_dir) as dest:
<<<<<<< HEAD
            refs = c.fetch(self._build_path('/dest'), dest)
            for r in refs.items():
=======
            result = c.fetch(self._build_path('/dest'), dest)
            for r in result.refs.items():
>>>>>>> 1863c310
                dest.refs.set_if_equals(r[0], None, r[1])
            self.assertDestEqualsSrc()

    def test_fetch_pack_no_side_band_64k(self):
        c = self._client()
        c._fetch_capabilities.remove(b'side-band-64k')
        with repo.Repo(os.path.join(self.gitroot, 'dest')) as dest:
<<<<<<< HEAD
            refs = c.fetch(self._build_path('/server_new.export'), dest)
            for r in refs.items():
=======
            result = c.fetch(self._build_path('/server_new.export'), dest)
            for r in result.refs.items():
>>>>>>> 1863c310
                dest.refs.set_if_equals(r[0], None, r[1])
            self.assertDestEqualsSrc()

    def test_fetch_pack_zero_sha(self):
        # zero sha1s are already present on the client, and should
        # be ignored
        c = self._client()
        with repo.Repo(os.path.join(self.gitroot, 'dest')) as dest:
<<<<<<< HEAD
            refs = c.fetch(
=======
            result = c.fetch(
>>>>>>> 1863c310
                self._build_path('/server_new.export'), dest,
                lambda refs: [protocol.ZERO_SHA])
            for r in result.refs.items():
                dest.refs.set_if_equals(r[0], None, r[1])

    def test_send_remove_branch(self):
        with repo.Repo(os.path.join(self.gitroot, 'dest')) as dest:
            dummy_commit = self.make_dummy_commit(dest)
            dest.refs[b'refs/heads/master'] = dummy_commit
            dest.refs[b'refs/heads/abranch'] = dummy_commit
            sendrefs = dict(dest.refs)
            sendrefs[b'refs/heads/abranch'] = b"00" * 20
            del sendrefs[b'HEAD']

            def gen_pack(have, want):
                return []
            c = self._client()
            self.assertEqual(dest.refs[b"refs/heads/abranch"], dummy_commit)
            c.send_pack(
                self._build_path('/dest'), lambda _: sendrefs, gen_pack)
            self.assertFalse(b"refs/heads/abranch" in dest.refs)

    def test_get_refs(self):
        c = self._client()
        refs = c.get_refs(self._build_path('/server_new.export'))

        repo_dir = os.path.join(self.gitroot, 'server_new.export')
        with repo.Repo(repo_dir) as dest:
            self.assertDictEqual(dest.refs.as_dict(), refs)


class DulwichTCPClientTest(CompatTestCase, DulwichClientTestBase):

    def setUp(self):
        CompatTestCase.setUp(self)
        DulwichClientTestBase.setUp(self)
        if check_for_daemon(limit=1):
            raise SkipTest('git-daemon was already running on port %s' %
                           protocol.TCP_GIT_PORT)
        fd, self.pidfile = tempfile.mkstemp(prefix='dulwich-test-git-client',
                                            suffix=".pid")
        os.fdopen(fd).close()
        args = [_DEFAULT_GIT, 'daemon', '--verbose', '--export-all',
                '--pid-file=%s' % self.pidfile,
                '--base-path=%s' % self.gitroot,
                '--enable=receive-pack', '--enable=upload-archive',
                '--listen=localhost', '--reuseaddr',
                self.gitroot]
        self.process = subprocess.Popen(
            args, cwd=self.gitroot,
            stdout=subprocess.PIPE, stderr=subprocess.PIPE)
        if not check_for_daemon():
            raise SkipTest('git-daemon failed to start')

    def tearDown(self):
        with open(self.pidfile) as f:
            pid = int(f.read().strip())
        if sys.platform == 'win32':
            PROCESS_TERMINATE = 1
            handle = ctypes.windll.kernel32.OpenProcess(
                PROCESS_TERMINATE, False, pid)
            ctypes.windll.kernel32.TerminateProcess(handle, -1)
            ctypes.windll.kernel32.CloseHandle(handle)
        else:
            try:
                os.kill(pid, signal.SIGKILL)
                os.unlink(self.pidfile)
            except (OSError, IOError):
                pass
        self.process.wait()
        self.process.stdout.close()
        self.process.stderr.close()
        DulwichClientTestBase.tearDown(self)
        CompatTestCase.tearDown(self)

    def _client(self):
        return client.TCPGitClient('localhost')

    def _build_path(self, path):
        return path

    if sys.platform == 'win32':
        @expectedFailure
        def test_fetch_pack_no_side_band_64k(self):
            DulwichClientTestBase.test_fetch_pack_no_side_band_64k(self)


class TestSSHVendor(object):

    @staticmethod
    def run_command(host, command, username=None, port=None):
        cmd, path = command.split(' ')
        cmd = cmd.split('-', 1)
        path = path.replace("'", "")
        p = subprocess.Popen(cmd + [path], bufsize=0, stdin=subprocess.PIPE,
                             stdout=subprocess.PIPE, stderr=subprocess.PIPE)
        return client.SubprocessWrapper(p)


class DulwichMockSSHClientTest(CompatTestCase, DulwichClientTestBase):

    def setUp(self):
        CompatTestCase.setUp(self)
        DulwichClientTestBase.setUp(self)
        self.real_vendor = client.get_ssh_vendor
        client.get_ssh_vendor = TestSSHVendor

    def tearDown(self):
        DulwichClientTestBase.tearDown(self)
        CompatTestCase.tearDown(self)
        client.get_ssh_vendor = self.real_vendor

    def _client(self):
        return client.SSHGitClient('localhost')

    def _build_path(self, path):
        return self.gitroot + path


class DulwichSubprocessClientTest(CompatTestCase, DulwichClientTestBase):

    def setUp(self):
        CompatTestCase.setUp(self)
        DulwichClientTestBase.setUp(self)

    def tearDown(self):
        DulwichClientTestBase.tearDown(self)
        CompatTestCase.tearDown(self)

    def _client(self):
        return client.SubprocessGitClient(stderr=subprocess.PIPE)

    def _build_path(self, path):
        return self.gitroot + path


class GitHTTPRequestHandler(SimpleHTTPServer.SimpleHTTPRequestHandler):
    """HTTP Request handler that calls out to 'git http-backend'."""

    # Make rfile unbuffered -- we need to read one line and then pass
    # the rest to a subprocess, so we can't use buffered input.
    rbufsize = 0

    def do_POST(self):
        self.run_backend()

    def do_GET(self):
        self.run_backend()

    def send_head(self):
        return self.run_backend()

    def log_request(self, code='-', size='-'):
        # Let's be quiet, the test suite is noisy enough already
        pass

    def run_backend(self):
        """Call out to git http-backend."""
        # Based on CGIHTTPServer.CGIHTTPRequestHandler.run_cgi:
        # Copyright (c) 2001-2010 Python Software Foundation;
        # All Rights Reserved
        # Licensed under the Python Software Foundation License.
        rest = self.path
        # find an explicit query string, if present.
        i = rest.rfind('?')
        if i >= 0:
            rest, query = rest[:i], rest[i+1:]
        else:
            query = ''

        env = copy.deepcopy(os.environ)
        env['SERVER_SOFTWARE'] = self.version_string()
        env['SERVER_NAME'] = self.server.server_name
        env['GATEWAY_INTERFACE'] = 'CGI/1.1'
        env['SERVER_PROTOCOL'] = self.protocol_version
        env['SERVER_PORT'] = str(self.server.server_port)
        env['GIT_PROJECT_ROOT'] = self.server.root_path
        env["GIT_HTTP_EXPORT_ALL"] = "1"
        env['REQUEST_METHOD'] = self.command
        uqrest = unquote(rest)
        env['PATH_INFO'] = uqrest
        env['SCRIPT_NAME'] = "/"
        if query:
            env['QUERY_STRING'] = query
        host = self.address_string()
        if host != self.client_address[0]:
            env['REMOTE_HOST'] = host
        env['REMOTE_ADDR'] = self.client_address[0]
        authorization = self.headers.get("authorization")
        if authorization:
            authorization = authorization.split()
            if len(authorization) == 2:
                import base64
                import binascii
                env['AUTH_TYPE'] = authorization[0]
                if authorization[0].lower() == "basic":
                    try:
                        authorization = base64.decodestring(authorization[1])
                    except binascii.Error:
                        pass
                    else:
                        authorization = authorization.split(':')
                        if len(authorization) == 2:
                            env['REMOTE_USER'] = authorization[0]
        # XXX REMOTE_IDENT
        content_type = self.headers.get('content-type')
        if content_type:
            env['CONTENT_TYPE'] = content_type
        length = self.headers.get('content-length')
        if length:
            env['CONTENT_LENGTH'] = length
        referer = self.headers.get('referer')
        if referer:
            env['HTTP_REFERER'] = referer
        accept = []
        for line in self.headers.getallmatchingheaders('accept'):
            if line[:1] in "\t\n\r ":
                accept.append(line.strip())
            else:
                accept = accept + line[7:].split(',')
        env['HTTP_ACCEPT'] = ','.join(accept)
        ua = self.headers.get('user-agent')
        if ua:
            env['HTTP_USER_AGENT'] = ua
        co = self.headers.get('cookie')
        if co:
            env['HTTP_COOKIE'] = co
        # XXX Other HTTP_* headers
        # Since we're setting the env in the parent, provide empty
        # values to override previously set values
        for k in ('QUERY_STRING', 'REMOTE_HOST', 'CONTENT_LENGTH',
                  'HTTP_USER_AGENT', 'HTTP_COOKIE', 'HTTP_REFERER'):
            env.setdefault(k, "")

        self.wfile.write(b"HTTP/1.1 200 Script output follows\r\n")
        self.wfile.write(
            ("Server: %s\r\n" % self.server.server_name).encode('ascii'))
        self.wfile.write(
            ("Date: %s\r\n" % self.date_time_string()).encode('ascii'))

        decoded_query = query.replace('+', ' ')

        try:
            nbytes = int(length)
        except (TypeError, ValueError):
            nbytes = 0
        if self.command.lower() == "post" and nbytes > 0:
            data = self.rfile.read(nbytes)
        else:
            data = None
        # throw away additional data [see bug #427345]
        while select.select([self.rfile._sock], [], [], 0)[0]:
            if not self.rfile._sock.recv(1):
                break
        args = ['http-backend']
        if '=' not in decoded_query:
            args.append(decoded_query)
        stdout = run_git_or_fail(
            args, input=data, env=env, stderr=subprocess.PIPE)
        self.wfile.write(stdout)


class HTTPGitServer(BaseHTTPServer.HTTPServer):

    allow_reuse_address = True

    def __init__(self, server_address, root_path):
        BaseHTTPServer.HTTPServer.__init__(
            self, server_address, GitHTTPRequestHandler)
        self.root_path = root_path
        self.server_name = "localhost"

    def get_url(self):
        return 'http://%s:%s/' % (self.server_name, self.server_port)


class DulwichHttpClientTest(CompatTestCase, DulwichClientTestBase):

    min_git_version = (1, 7, 0, 2)

    def setUp(self):
        CompatTestCase.setUp(self)
        DulwichClientTestBase.setUp(self)
        self._httpd = HTTPGitServer(("localhost", 0), self.gitroot)
        self.addCleanup(self._httpd.shutdown)
        threading.Thread(target=self._httpd.serve_forever).start()
        run_git_or_fail(['config', 'http.uploadpack', 'true'],
                        cwd=self.dest)
        run_git_or_fail(['config', 'http.receivepack', 'true'],
                        cwd=self.dest)

    def tearDown(self):
        DulwichClientTestBase.tearDown(self)
        CompatTestCase.tearDown(self)
        self._httpd.shutdown()
        self._httpd.socket.close()

    def _client(self):
        return client.HttpGitClient(self._httpd.get_url())

    def _build_path(self, path):
        return path

    def test_archive(self):
        raise SkipTest("exporting archives not supported over http")<|MERGE_RESOLUTION|>--- conflicted
+++ resolved
@@ -205,13 +205,8 @@
     def test_fetch_pack(self):
         c = self._client()
         with repo.Repo(os.path.join(self.gitroot, 'dest')) as dest:
-<<<<<<< HEAD
-            refs = c.fetch(self._build_path('/server_new.export'), dest)
-            for r in refs.items():
-=======
             result = c.fetch(self._build_path('/server_new.export'), dest)
             for r in result.refs.items():
->>>>>>> 1863c310
                 dest.refs.set_if_equals(r[0], None, r[1])
             self.assertDestEqualsSrc()
 
@@ -222,13 +217,8 @@
         c = self._client()
         repo_dir = os.path.join(self.gitroot, 'server_new.export')
         with repo.Repo(repo_dir) as dest:
-<<<<<<< HEAD
-            refs = c.fetch(self._build_path('/dest'), dest)
-            for r in refs.items():
-=======
             result = c.fetch(self._build_path('/dest'), dest)
             for r in result.refs.items():
->>>>>>> 1863c310
                 dest.refs.set_if_equals(r[0], None, r[1])
             self.assertDestEqualsSrc()
 
@@ -236,13 +226,8 @@
         c = self._client()
         c._fetch_capabilities.remove(b'side-band-64k')
         with repo.Repo(os.path.join(self.gitroot, 'dest')) as dest:
-<<<<<<< HEAD
-            refs = c.fetch(self._build_path('/server_new.export'), dest)
-            for r in refs.items():
-=======
             result = c.fetch(self._build_path('/server_new.export'), dest)
             for r in result.refs.items():
->>>>>>> 1863c310
                 dest.refs.set_if_equals(r[0], None, r[1])
             self.assertDestEqualsSrc()
 
@@ -251,11 +236,7 @@
         # be ignored
         c = self._client()
         with repo.Repo(os.path.join(self.gitroot, 'dest')) as dest:
-<<<<<<< HEAD
-            refs = c.fetch(
-=======
             result = c.fetch(
->>>>>>> 1863c310
                 self._build_path('/server_new.export'), dest,
                 lambda refs: [protocol.ZERO_SHA])
             for r in result.refs.items():
