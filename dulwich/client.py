# client.py -- Implementation of the client side git protocols
# Copyright (C) 2008-2013 Jelmer Vernooij <jelmer@jelmer.uk>
#
# Dulwich is dual-licensed under the Apache License, Version 2.0 and the GNU
# General Public License as public by the Free Software Foundation; version 2.0
# or (at your option) any later version. You can redistribute it and/or
# modify it under the terms of either of these two licenses.
#
# Unless required by applicable law or agreed to in writing, software
# distributed under the License is distributed on an "AS IS" BASIS,
# WITHOUT WARRANTIES OR CONDITIONS OF ANY KIND, either express or implied.
# See the License for the specific language governing permissions and
# limitations under the License.
#
# You should have received a copy of the licenses; if not, see
# <http://www.gnu.org/licenses/> for a copy of the GNU General Public License
# and <http://www.apache.org/licenses/LICENSE-2.0> for a copy of the Apache
# License, Version 2.0.
#

"""Client side support for the Git protocol.

The Dulwich client supports the following capabilities:

 * thin-pack
 * multi_ack_detailed
 * multi_ack
 * side-band-64k
 * ofs-delta
 * quiet
 * report-status
 * delete-refs
 * shallow

Known capabilities that are not supported:

 * no-progress
 * include-tag
"""

from contextlib import closing
from io import BytesIO, BufferedReader
import logging
import os
import select
import shlex
import socket
import subprocess
import sys
from typing import Optional, Dict, Callable, Set

from urllib.parse import (
    quote as urlquote,
    unquote as urlunquote,
    urlparse,
    urljoin,
    urlunsplit,
    urlunparse,
)

import dulwich
from dulwich.config import get_xdg_config_home_path
from dulwich.errors import (
    GitProtocolError,
    NotGitRepository,
    SendPackError,
)
from dulwich.protocol import (
    HangupException,
    _RBUFSIZE,
    agent_string,
    capability_agent,
    extract_capability_names,
    CAPABILITY_AGENT,
    CAPABILITY_DELETE_REFS,
    CAPABILITY_INCLUDE_TAG,
    CAPABILITY_MULTI_ACK,
    CAPABILITY_MULTI_ACK_DETAILED,
    CAPABILITY_OFS_DELTA,
    CAPABILITY_QUIET,
    CAPABILITY_REPORT_STATUS,
    CAPABILITY_SHALLOW,
    CAPABILITY_SYMREF,
    CAPABILITY_SIDE_BAND_64K,
    CAPABILITY_THIN_PACK,
    CAPABILITIES_REF,
    KNOWN_RECEIVE_CAPABILITIES,
    KNOWN_UPLOAD_CAPABILITIES,
    COMMAND_DEEPEN,
    COMMAND_SHALLOW,
    COMMAND_UNSHALLOW,
    COMMAND_DONE,
    COMMAND_HAVE,
    COMMAND_WANT,
    SIDE_BAND_CHANNEL_DATA,
    SIDE_BAND_CHANNEL_PROGRESS,
    SIDE_BAND_CHANNEL_FATAL,
    PktLineParser,
    Protocol,
    ProtocolFile,
    TCP_GIT_PORT,
    ZERO_SHA,
    extract_capabilities,
    parse_capability,
)
from dulwich.pack import (
    write_pack_data,
    write_pack_objects,
)
from dulwich.refs import (
    read_info_refs,
    ANNOTATED_TAG_SUFFIX,
)


logger = logging.getLogger(__name__)


class InvalidWants(Exception):
    """Invalid wants."""

    def __init__(self, wants):
        Exception.__init__(
            self, "requested wants not in server provided refs: %r" % wants
        )


class HTTPUnauthorized(Exception):
    """Raised when authentication fails."""

    def __init__(self, www_authenticate, url):
        Exception.__init__(self, "No valid credentials provided")
        self.www_authenticate = www_authenticate
        self.url = url


class HTTPProxyUnauthorized(Exception):
    """Raised when proxy authentication fails."""

    def __init__(self, proxy_authenticate, url):
        Exception.__init__(self, "No valid proxy credentials provided")
        self.proxy_authenticate = proxy_authenticate
        self.url = url


def _fileno_can_read(fileno):
    """Check if a file descriptor is readable."""
    return len(select.select([fileno], [], [], 0)[0]) > 0


def _win32_peek_avail(handle):
    """Wrapper around PeekNamedPipe to check how many bytes are available."""
    from ctypes import byref, wintypes, windll

    c_avail = wintypes.DWORD()
    c_message = wintypes.DWORD()
    success = windll.kernel32.PeekNamedPipe(
        handle, None, 0, None, byref(c_avail), byref(c_message)
    )
    if not success:
        raise OSError(wintypes.GetLastError())
    return c_avail.value


COMMON_CAPABILITIES = [CAPABILITY_OFS_DELTA, CAPABILITY_SIDE_BAND_64K]
UPLOAD_CAPABILITIES = [
    CAPABILITY_THIN_PACK,
    CAPABILITY_MULTI_ACK,
    CAPABILITY_MULTI_ACK_DETAILED,
    CAPABILITY_SHALLOW,
] + COMMON_CAPABILITIES
RECEIVE_CAPABILITIES = [
    CAPABILITY_REPORT_STATUS,
    CAPABILITY_DELETE_REFS,
] + COMMON_CAPABILITIES


class ReportStatusParser(object):
    """Handle status as reported by servers with 'report-status' capability."""

    def __init__(self):
        self._done = False
        self._pack_status = None
        self._ref_statuses = []

    def check(self):
        """Check if there were any errors and, if so, raise exceptions.

        Raises:
          SendPackError: Raised when the server could not unpack
        Returns:
          iterator over refs
        """
        if self._pack_status not in (b"unpack ok", None):
            raise SendPackError(self._pack_status)
        for status in self._ref_statuses:
            try:
                status, rest = status.split(b" ", 1)
            except ValueError:
                # malformed response, move on to the next one
                continue
            if status == b"ng":
                ref, error = rest.split(b" ", 1)
                yield ref, error.decode("utf-8")
            elif status == b"ok":
                yield rest, None
            else:
                raise GitProtocolError("invalid ref status %r" % status)

    def handle_packet(self, pkt):
        """Handle a packet.

        Raises:
          GitProtocolError: Raised when packets are received after a flush
          packet.
        """
        if self._done:
            raise GitProtocolError("received more data after status report")
        if pkt is None:
            self._done = True
            return
        if self._pack_status is None:
            self._pack_status = pkt.strip()
        else:
            ref_status = pkt.strip()
            self._ref_statuses.append(ref_status)


def read_pkt_refs(proto):
    server_capabilities = None
    refs = {}
    # Receive refs from server
    for pkt in proto.read_pkt_seq():
        (sha, ref) = pkt.rstrip(b"\n").split(None, 1)
        if sha == b"ERR":
            raise GitProtocolError(ref.decode("utf-8", "replace"))
        if server_capabilities is None:
            (ref, server_capabilities) = extract_capabilities(ref)
        refs[ref] = sha

    if len(refs) == 0:
        return {}, set([])
    if refs == {CAPABILITIES_REF: ZERO_SHA}:
        refs = {}
    return refs, set(server_capabilities)


class FetchPackResult(object):
    """Result of a fetch-pack operation.

    Attributes:
      refs: Dictionary with all remote refs
      symrefs: Dictionary with remote symrefs
      agent: User agent string
    """

    _FORWARDED_ATTRS = [
        "clear",
        "copy",
        "fromkeys",
        "get",
        "items",
        "keys",
        "pop",
        "popitem",
        "setdefault",
        "update",
        "values",
        "viewitems",
        "viewkeys",
        "viewvalues",
    ]

    def __init__(self, refs, symrefs, agent, new_shallow=None, new_unshallow=None):
        self.refs = refs
        self.symrefs = symrefs
        self.agent = agent
        self.new_shallow = new_shallow
        self.new_unshallow = new_unshallow

    def _warn_deprecated(self):
        import warnings

        warnings.warn(
            "Use FetchPackResult.refs instead.",
            DeprecationWarning,
            stacklevel=3,
        )

    def __eq__(self, other):
        if isinstance(other, dict):
            self._warn_deprecated()
            return self.refs == other
        return (
            self.refs == other.refs
            and self.symrefs == other.symrefs
            and self.agent == other.agent
        )

    def __contains__(self, name):
        self._warn_deprecated()
        return name in self.refs

    def __getitem__(self, name):
        self._warn_deprecated()
        return self.refs[name]

    def __len__(self):
        self._warn_deprecated()
        return len(self.refs)

    def __iter__(self):
        self._warn_deprecated()
        return iter(self.refs)

    def __getattribute__(self, name):
        if name in type(self)._FORWARDED_ATTRS:
            self._warn_deprecated()
            return getattr(self.refs, name)
        return super(FetchPackResult, self).__getattribute__(name)

    def __repr__(self):
        return "%s(%r, %r, %r)" % (
            self.__class__.__name__,
            self.refs,
            self.symrefs,
            self.agent,
        )


class SendPackResult(object):
    """Result of a upload-pack operation.

    Attributes:
      refs: Dictionary with all remote refs
      agent: User agent string
      ref_status: Optional dictionary mapping ref name to error message (if it
        failed to update), or None if it was updated successfully
    """

    _FORWARDED_ATTRS = [
        "clear",
        "copy",
        "fromkeys",
        "get",
        "items",
        "keys",
        "pop",
        "popitem",
        "setdefault",
        "update",
        "values",
        "viewitems",
        "viewkeys",
        "viewvalues",
    ]

    def __init__(self, refs, agent=None, ref_status=None):
        self.refs = refs
        self.agent = agent
        self.ref_status = ref_status

    def _warn_deprecated(self):
        import warnings

        warnings.warn(
            "Use SendPackResult.refs instead.",
            DeprecationWarning,
            stacklevel=3,
        )

    def __eq__(self, other):
        if isinstance(other, dict):
            self._warn_deprecated()
            return self.refs == other
        return self.refs == other.refs and self.agent == other.agent

    def __contains__(self, name):
        self._warn_deprecated()
        return name in self.refs

    def __getitem__(self, name):
        self._warn_deprecated()
        return self.refs[name]

    def __len__(self):
        self._warn_deprecated()
        return len(self.refs)

    def __iter__(self):
        self._warn_deprecated()
        return iter(self.refs)

    def __getattribute__(self, name):
        if name in type(self)._FORWARDED_ATTRS:
            self._warn_deprecated()
            return getattr(self.refs, name)
        return super(SendPackResult, self).__getattribute__(name)

    def __repr__(self):
        return "%s(%r, %r)" % (self.__class__.__name__, self.refs, self.agent)


def _read_shallow_updates(proto):
    new_shallow = set()
    new_unshallow = set()
    for pkt in proto.read_pkt_seq():
        cmd, sha = pkt.split(b" ", 1)
        if cmd == COMMAND_SHALLOW:
            new_shallow.add(sha.strip())
        elif cmd == COMMAND_UNSHALLOW:
            new_unshallow.add(sha.strip())
        else:
            raise GitProtocolError("unknown command %s" % pkt)
    return (new_shallow, new_unshallow)


# TODO(durin42): this doesn't correctly degrade if the server doesn't
# support some capabilities. This should work properly with servers
# that don't support multi_ack.
class GitClient(object):
    """Git smart server client."""

    def __init__(
        self,
        thin_packs=True,
        report_activity=None,
        quiet=False,
        include_tags=False,
    ):
        """Create a new GitClient instance.

        Args:
          thin_packs: Whether or not thin packs should be retrieved
          report_activity: Optional callback for reporting transport
            activity.
          include_tags: send annotated tags when sending the objects they point
            to
        """
        self._report_activity = report_activity
        self._report_status_parser = None
        self._fetch_capabilities = set(UPLOAD_CAPABILITIES)
        self._fetch_capabilities.add(capability_agent())
        self._send_capabilities = set(RECEIVE_CAPABILITIES)
        self._send_capabilities.add(capability_agent())
        if quiet:
            self._send_capabilities.add(CAPABILITY_QUIET)
        if not thin_packs:
            self._fetch_capabilities.remove(CAPABILITY_THIN_PACK)
        if include_tags:
            self._fetch_capabilities.add(CAPABILITY_INCLUDE_TAG)

    def get_url(self, path):
        """Retrieves full url to given path.

        Args:
          path: Repository path (as string)

        Returns:
          Url to path (as string)

        """
        raise NotImplementedError(self.get_url)

    @classmethod
    def from_parsedurl(cls, parsedurl, **kwargs):
        """Create an instance of this client from a urlparse.parsed object.

        Args:
          parsedurl: Result of urlparse()

        Returns:
          A `GitClient` object
        """
        raise NotImplementedError(cls.from_parsedurl)

    def send_pack(self, path, update_refs, generate_pack_data, progress=None):
        """Upload a pack to a remote repository.

        Args:
          path: Repository path (as bytestring)
          update_refs: Function to determine changes to remote refs. Receive
            dict with existing remote refs, returns dict with
            changed refs (name -> sha, where sha=ZERO_SHA for deletions)
          generate_pack_data: Function that can return a tuple
            with number of objects and list of pack data to include
          progress: Optional progress function

        Returns:
          SendPackResult object

        Raises:
          SendPackError: if server rejects the pack data

        """
        raise NotImplementedError(self.send_pack)

    def fetch(self, path, target, determine_wants=None, progress=None, depth=None):
        """Fetch into a target repository.

        Args:
          path: Path to fetch from (as bytestring)
          target: Target repository to fetch into
          determine_wants: Optional function to determine what refs to fetch.
            Receives dictionary of name->sha, should return
            list of shas to fetch. Defaults to all shas.
          progress: Optional progress function
          depth: Depth to fetch at

        Returns:
          Dictionary with all remote refs (not just those fetched)

        """
        if determine_wants is None:
            determine_wants = target.object_store.determine_wants_all
        if CAPABILITY_THIN_PACK in self._fetch_capabilities:
            # TODO(jelmer): Avoid reading entire file into memory and
            # only processing it after the whole file has been fetched.
            f = BytesIO()

            def commit():
                if f.tell():
                    f.seek(0)
                    target.object_store.add_thin_pack(f.read, None)

            def abort():
                pass

        else:
            f, commit, abort = target.object_store.add_pack()
        try:
            result = self.fetch_pack(
                path,
                determine_wants,
                target.get_graph_walker(),
                f.write,
                progress=progress,
                depth=depth,
            )
        except BaseException:
            abort()
            raise
        else:
            commit()
        target.update_shallow(result.new_shallow, result.new_unshallow)
        return result

    def fetch_pack(
        self,
        path,
        determine_wants,
        graph_walker,
        pack_data,
        progress=None,
        depth=None,
    ):
        """Retrieve a pack from a git smart server.

        Args:
          path: Remote path to fetch from
          determine_wants: Function determine what refs
            to fetch. Receives dictionary of name->sha, should return
            list of shas to fetch.
          graph_walker: Object with next() and ack().
          pack_data: Callback called for each bit of data in the pack
          progress: Callback for progress reports (strings)
          depth: Shallow fetch depth

        Returns:
          FetchPackResult object

        """
        raise NotImplementedError(self.fetch_pack)

    def get_refs(self, path):
        """Retrieve the current refs from a git smart server.

        Args:
          path: Path to the repo to fetch from. (as bytestring)

        Returns:

        """
        raise NotImplementedError(self.get_refs)

    def _read_side_band64k_data(self, proto, channel_callbacks):
        """Read per-channel data.

        This requires the side-band-64k capability.

        Args:
          proto: Protocol object to read from
          channel_callbacks: Dictionary mapping channels to packet
            handlers to use. None for a callback discards channel data.
        """
        for pkt in proto.read_pkt_seq():
            channel = ord(pkt[:1])
            pkt = pkt[1:]
            try:
                cb = channel_callbacks[channel]
            except KeyError:
                raise AssertionError("Invalid sideband channel %d" % channel)
            else:
                if cb is not None:
                    cb(pkt)

    @staticmethod
    def _should_send_pack(new_refs):
        # The packfile MUST NOT be sent if the only command used is delete.
        return any(sha != ZERO_SHA for sha in new_refs.values())

    def _handle_receive_pack_head(self, proto, capabilities, old_refs, new_refs):
        """Handle the head of a 'git-receive-pack' request.

        Args:
          proto: Protocol object to read from
          capabilities: List of negotiated capabilities
          old_refs: Old refs, as received from the server
          new_refs: Refs to change

        Returns:
          (have, want) tuple
        """
        want = []
        have = [x for x in old_refs.values() if not x == ZERO_SHA]
        sent_capabilities = False

        for refname in new_refs:
            if not isinstance(refname, bytes):
                raise TypeError("refname is not a bytestring: %r" % refname)
            old_sha1 = old_refs.get(refname, ZERO_SHA)
            if not isinstance(old_sha1, bytes):
                raise TypeError(
                    "old sha1 for %s is not a bytestring: %r" % (refname, old_sha1)
                )
            new_sha1 = new_refs.get(refname, ZERO_SHA)
            if not isinstance(new_sha1, bytes):
                raise TypeError(
                    "old sha1 for %s is not a bytestring %r" % (refname, new_sha1)
                )

            if old_sha1 != new_sha1:
                logger.debug(
                    'Sending updated ref %r: %r -> %r',
                    refname, old_sha1, new_sha1)
                if sent_capabilities:
                    proto.write_pkt_line(old_sha1 + b" " + new_sha1 + b" " + refname)
                else:
                    proto.write_pkt_line(
                        old_sha1
                        + b" "
                        + new_sha1
                        + b" "
                        + refname
                        + b"\0"
                        + b" ".join(sorted(capabilities))
                    )
                    sent_capabilities = True
            if new_sha1 not in have and new_sha1 != ZERO_SHA:
                want.append(new_sha1)
        proto.write_pkt_line(None)
        return (have, want)

    def _negotiate_receive_pack_capabilities(self, server_capabilities):
        negotiated_capabilities = self._send_capabilities & server_capabilities
        agent = None
        for capability in server_capabilities:
            k, v = parse_capability(capability)
            if k == CAPABILITY_AGENT:
                agent = v
        unknown_capabilities = (  # noqa: F841
            extract_capability_names(server_capabilities) - KNOWN_RECEIVE_CAPABILITIES
        )
        # TODO(jelmer): warn about unknown capabilities
        return negotiated_capabilities, agent

    def _handle_receive_pack_tail(
        self,
        proto: Protocol,
        capabilities: Set[bytes],
        progress: Callable[[bytes], None] = None,
    ) -> Optional[Dict[bytes, Optional[str]]]:
        """Handle the tail of a 'git-receive-pack' request.

        Args:
          proto: Protocol object to read from
          capabilities: List of negotiated capabilities
          progress: Optional progress reporting function

        Returns:
          dict mapping ref name to:
            error message if the ref failed to update
            None if it was updated successfully
        """
        if CAPABILITY_SIDE_BAND_64K in capabilities:
            if progress is None:

                def progress(x):
                    pass

            channel_callbacks = {2: progress}
            if CAPABILITY_REPORT_STATUS in capabilities:
                channel_callbacks[1] = PktLineParser(
                    self._report_status_parser.handle_packet
                ).parse
            self._read_side_band64k_data(proto, channel_callbacks)
        else:
            if CAPABILITY_REPORT_STATUS in capabilities:
                for pkt in proto.read_pkt_seq():
                    self._report_status_parser.handle_packet(pkt)
        if self._report_status_parser is not None:
            return dict(self._report_status_parser.check())

        return None

    def _negotiate_upload_pack_capabilities(self, server_capabilities):
        unknown_capabilities = (  # noqa: F841
            extract_capability_names(server_capabilities) - KNOWN_UPLOAD_CAPABILITIES
        )
        # TODO(jelmer): warn about unknown capabilities
        symrefs = {}
        agent = None
        for capability in server_capabilities:
            k, v = parse_capability(capability)
            if k == CAPABILITY_SYMREF:
                (src, dst) = v.split(b":", 1)
                symrefs[src] = dst
            if k == CAPABILITY_AGENT:
                agent = v

        negotiated_capabilities = self._fetch_capabilities & server_capabilities
        return (negotiated_capabilities, symrefs, agent)

    def _handle_upload_pack_head(
        self, proto, capabilities, graph_walker, wants, can_read, depth
    ):
        """Handle the head of a 'git-upload-pack' request.

        Args:
          proto: Protocol object to read from
          capabilities: List of negotiated capabilities
          graph_walker: GraphWalker instance to call .ack() on
          wants: List of commits to fetch
          can_read: function that returns a boolean that indicates
        whether there is extra graph data to read on proto
          depth: Depth for request

        Returns:

        """
        assert isinstance(wants, list) and isinstance(wants[0], bytes)
        proto.write_pkt_line(
            COMMAND_WANT
            + b" "
            + wants[0]
            + b" "
            + b" ".join(sorted(capabilities))
            + b"\n"
        )
        for want in wants[1:]:
            proto.write_pkt_line(COMMAND_WANT + b" " + want + b"\n")
        if depth not in (0, None) or getattr(graph_walker, "shallow", None):
            if CAPABILITY_SHALLOW not in capabilities:
                raise GitProtocolError(
                    "server does not support shallow capability required for " "depth"
                )
            for sha in graph_walker.shallow:
                proto.write_pkt_line(COMMAND_SHALLOW + b" " + sha + b"\n")
            if depth is not None:
                proto.write_pkt_line(
                    COMMAND_DEEPEN + b" " + str(depth).encode("ascii") + b"\n"
                )
            proto.write_pkt_line(None)
            if can_read is not None:
                (new_shallow, new_unshallow) = _read_shallow_updates(proto)
            else:
                new_shallow = new_unshallow = None
        else:
            new_shallow = new_unshallow = set()
            proto.write_pkt_line(None)
        have = next(graph_walker)
        while have:
            proto.write_pkt_line(COMMAND_HAVE + b" " + have + b"\n")
            if can_read is not None and can_read():
                pkt = proto.read_pkt_line()
                parts = pkt.rstrip(b"\n").split(b" ")
                if parts[0] == b"ACK":
                    graph_walker.ack(parts[1])
                    if parts[2] in (b"continue", b"common"):
                        pass
                    elif parts[2] == b"ready":
                        break
                    else:
                        raise AssertionError(
                            "%s not in ('continue', 'ready', 'common)" % parts[2]
                        )
            have = next(graph_walker)
        proto.write_pkt_line(COMMAND_DONE + b"\n")
        return (new_shallow, new_unshallow)

    def _handle_upload_pack_tail(
        self,
        proto,
        capabilities,
        graph_walker,
        pack_data,
        progress=None,
        rbufsize=_RBUFSIZE,
    ):
        """Handle the tail of a 'git-upload-pack' request.

        Args:
          proto: Protocol object to read from
          capabilities: List of negotiated capabilities
          graph_walker: GraphWalker instance to call .ack() on
          pack_data: Function to call with pack data
          progress: Optional progress reporting function
          rbufsize: Read buffer size

        Returns:

        """
        pkt = proto.read_pkt_line()
        while pkt:
            parts = pkt.rstrip(b"\n").split(b" ")
            if parts[0] == b"ACK":
                graph_walker.ack(parts[1])
            if len(parts) < 3 or parts[2] not in (
                b"ready",
                b"continue",
                b"common",
            ):
                break
            pkt = proto.read_pkt_line()
        if CAPABILITY_SIDE_BAND_64K in capabilities:
            if progress is None:
                # Just ignore progress data

                def progress(x):
                    pass

            self._read_side_band64k_data(
                proto,
                {
                    SIDE_BAND_CHANNEL_DATA: pack_data,
                    SIDE_BAND_CHANNEL_PROGRESS: progress,
                },
            )
        else:
            while True:
                data = proto.read(rbufsize)
                if data == b"":
                    break
                pack_data(data)


def check_wants(wants, refs):
    """Check that a set of wants is valid.

    Args:
      wants: Set of object SHAs to fetch
      refs: Refs dictionary to check against

    Returns:

    """
    missing = set(wants) - {
        v for (k, v) in refs.items() if not k.endswith(ANNOTATED_TAG_SUFFIX)
    }
    if missing:
        raise InvalidWants(missing)


def _remote_error_from_stderr(stderr):
    if stderr is None:
        return HangupException()
    lines = [line.rstrip(b"\n") for line in stderr.readlines()]
    for line in lines:
        if line.startswith(b"ERROR: "):
            return GitProtocolError(line[len(b"ERROR: ") :].decode("utf-8", "replace"))
    return HangupException(lines)


class TraditionalGitClient(GitClient):
    """Traditional Git client."""

    DEFAULT_ENCODING = "utf-8"

    def __init__(self, path_encoding=DEFAULT_ENCODING, **kwargs):
        self._remote_path_encoding = path_encoding
        super(TraditionalGitClient, self).__init__(**kwargs)

    async def _connect(self, cmd, path):
        """Create a connection to the server.

        This method is abstract - concrete implementations should
        implement their own variant which connects to the server and
        returns an initialized Protocol object with the service ready
        for use and a can_read function which may be used to see if
        reads would block.

        Args:
          cmd: The git service name to which we should connect.
          path: The path we should pass to the service. (as bytestirng)
        """
        raise NotImplementedError()

    def send_pack(self, path, update_refs, generate_pack_data, progress=None):
        """Upload a pack to a remote repository.

        Args:
          path: Repository path (as bytestring)
          update_refs: Function to determine changes to remote refs.
            Receive dict with existing remote refs, returns dict with
            changed refs (name -> sha, where sha=ZERO_SHA for deletions)
          generate_pack_data: Function that can return a tuple with
            number of objects and pack data to upload.
          progress: Optional callback called with progress updates

        Returns:
          SendPackResult

        Raises:
          SendPackError: if server rejects the pack data

        """
        proto, unused_can_read, stderr = self._connect(b"receive-pack", path)
        with proto:
            try:
                old_refs, server_capabilities = read_pkt_refs(proto)
            except HangupException:
                raise _remote_error_from_stderr(stderr)
            (
                negotiated_capabilities,
                agent,
            ) = self._negotiate_receive_pack_capabilities(server_capabilities)
            if CAPABILITY_REPORT_STATUS in negotiated_capabilities:
                self._report_status_parser = ReportStatusParser()
            report_status_parser = self._report_status_parser

            try:
                new_refs = orig_new_refs = update_refs(dict(old_refs))
            except BaseException:
                proto.write_pkt_line(None)
                raise

            if set(new_refs.items()).issubset(set(old_refs.items())):
                proto.write_pkt_line(None)
                return SendPackResult(new_refs, agent=agent, ref_status={})

            if CAPABILITY_DELETE_REFS not in server_capabilities:
                # Server does not support deletions. Fail later.
                new_refs = dict(orig_new_refs)
                for ref, sha in orig_new_refs.items():
                    if sha == ZERO_SHA:
                        if CAPABILITY_REPORT_STATUS in negotiated_capabilities:
                            report_status_parser._ref_statuses.append(
                                b"ng " + ref + b" remote does not support deleting refs"
                            )
                            report_status_parser._ref_status_ok = False
                        del new_refs[ref]

            if new_refs is None:
                proto.write_pkt_line(None)
                return SendPackResult(old_refs, agent=agent, ref_status={})

            if len(new_refs) == 0 and orig_new_refs:
                # NOOP - Original new refs filtered out by policy
                proto.write_pkt_line(None)
                if report_status_parser is not None:
                    ref_status = dict(report_status_parser.check())
                else:
                    ref_status = None
                return SendPackResult(old_refs, agent=agent, ref_status=ref_status)

            (have, want) = self._handle_receive_pack_head(
                proto, negotiated_capabilities, old_refs, new_refs
            )

            pack_data_count, pack_data = generate_pack_data(
                have,
                want,
                ofs_delta=(CAPABILITY_OFS_DELTA in negotiated_capabilities),
            )

            if self._should_send_pack(new_refs):
                write_pack_data(proto.write_file(), pack_data_count, pack_data)

            ref_status = self._handle_receive_pack_tail(
                proto, negotiated_capabilities, progress
            )
            return SendPackResult(new_refs, agent=agent, ref_status=ref_status)

    def fetch_pack(
        self,
        path,
        determine_wants,
        graph_walker,
        pack_data,
        progress=None,
        depth=None,
    ):
        """Retrieve a pack from a git smart server.

        Args:
          path: Remote path to fetch from
          determine_wants: Function determine what refs
            to fetch. Receives dictionary of name->sha, should return
            list of shas to fetch.
          graph_walker: Object with next() and ack().
          pack_data: Callback called for each bit of data in the pack
          progress: Callback for progress reports (strings)
          depth: Shallow fetch depth

        Returns:
          FetchPackResult object

        """
        proto, can_read, stderr = self._connect(b"upload-pack", path)
        with proto:
            try:
                refs, server_capabilities = read_pkt_refs(proto)
            except HangupException:
                raise _remote_error_from_stderr(stderr)
            (
                negotiated_capabilities,
                symrefs,
                agent,
            ) = self._negotiate_upload_pack_capabilities(server_capabilities)

            if refs is None:
                proto.write_pkt_line(None)
                return FetchPackResult(refs, symrefs, agent)

            try:
                if depth is not None:
                    wants = determine_wants(refs, depth=depth)
                else:
                    wants = determine_wants(refs)
            except BaseException:
                proto.write_pkt_line(None)
                raise
            if wants is not None:
                wants = [cid for cid in wants if cid != ZERO_SHA]
            if not wants:
                proto.write_pkt_line(None)
                return FetchPackResult(refs, symrefs, agent)
            (new_shallow, new_unshallow) = self._handle_upload_pack_head(
                proto,
                negotiated_capabilities,
                graph_walker,
                wants,
                can_read,
                depth=depth,
            )
            self._handle_upload_pack_tail(
                proto,
                negotiated_capabilities,
                graph_walker,
                pack_data,
                progress,
            )
            return FetchPackResult(refs, symrefs, agent, new_shallow, new_unshallow)

    def get_refs(self, path):
        """Retrieve the current refs from a git smart server."""
        # stock `git ls-remote` uses upload-pack
        proto, _, stderr = self._connect(b"upload-pack", path)
        with proto:
            try:
                refs, _ = read_pkt_refs(proto)
            except HangupException:
                raise _remote_error_from_stderr(stderr)
            proto.write_pkt_line(None)
            return refs

    def archive(
        self,
        path,
        committish,
        write_data,
        progress=None,
        write_error=None,
        format=None,
        subdirs=None,
        prefix=None,
    ):
        proto, can_read, stderr = self._connect(b"upload-archive", path)
        with proto:
            if format is not None:
                proto.write_pkt_line(b"argument --format=" + format)
            proto.write_pkt_line(b"argument " + committish)
            if subdirs is not None:
                for subdir in subdirs:
                    proto.write_pkt_line(b"argument " + subdir)
            if prefix is not None:
                proto.write_pkt_line(b"argument --prefix=" + prefix)
            proto.write_pkt_line(None)
            try:
                pkt = proto.read_pkt_line()
            except HangupException:
                raise _remote_error_from_stderr(stderr)
            if pkt == b"NACK\n" or pkt == b"NACK":
                return
            elif pkt == b"ACK\n" or pkt == b"ACK":
                pass
            elif pkt.startswith(b"ERR "):
                raise GitProtocolError(pkt[4:].rstrip(b"\n").decode("utf-8", "replace"))
            else:
                raise AssertionError("invalid response %r" % pkt)
            ret = proto.read_pkt_line()
            if ret is not None:
                raise AssertionError("expected pkt tail")
            self._read_side_band64k_data(
                proto,
                {
                    SIDE_BAND_CHANNEL_DATA: write_data,
                    SIDE_BAND_CHANNEL_PROGRESS: progress,
                    SIDE_BAND_CHANNEL_FATAL: write_error,
                },
            )


class TCPGitClient(TraditionalGitClient):
    """A Git Client that works over TCP directly (i.e. git://)."""

    def __init__(self, host, port=None, **kwargs):
        if port is None:
            port = TCP_GIT_PORT
        self._host = host
        self._port = port
        super(TCPGitClient, self).__init__(**kwargs)

    @classmethod
    def from_parsedurl(cls, parsedurl, **kwargs):
        return cls(parsedurl.hostname, port=parsedurl.port, **kwargs)

    def get_url(self, path):
        netloc = self._host
        if self._port is not None and self._port != TCP_GIT_PORT:
            netloc += ":%d" % self._port
        return urlunsplit(("git", netloc, path, "", ""))

    def _connect(self, cmd, path):
        if not isinstance(cmd, bytes):
            raise TypeError(cmd)
        if not isinstance(path, bytes):
            path = path.encode(self._remote_path_encoding)
        sockaddrs = socket.getaddrinfo(
            self._host, self._port, socket.AF_UNSPEC, socket.SOCK_STREAM
        )
        s = None
        err = socket.error("no address found for %s" % self._host)
        for (family, socktype, proto, canonname, sockaddr) in sockaddrs:
            s = socket.socket(family, socktype, proto)
            s.setsockopt(socket.IPPROTO_TCP, socket.TCP_NODELAY, 1)
            try:
                s.connect(sockaddr)
                break
            except socket.error as e:
                err = e
                if s is not None:
                    s.close()
                s = None
        if s is None:
            raise err
        # -1 means system default buffering
        rfile = s.makefile("rb", -1)
        # 0 means unbuffered
        wfile = s.makefile("wb", 0)

        def close():
            rfile.close()
            wfile.close()
            s.close()

        proto = Protocol(
            rfile.read,
            wfile.write,
            close,
            report_activity=self._report_activity,
        )
        if path.startswith(b"/~"):
            path = path[1:]
        # TODO(jelmer): Alternative to ascii?
        proto.send_cmd(b"git-" + cmd, path, b"host=" + self._host.encode("ascii"))
        return proto, lambda: _fileno_can_read(s), None


class SubprocessWrapper(object):
    """A socket-like object that talks to a subprocess via pipes."""

    def __init__(self, proc):
        self.proc = proc
        self.read = BufferedReader(proc.stdout).read
        self.write = proc.stdin.write

    @property
    def stderr(self):
        return self.proc.stderr

    def can_read(self):
        if sys.platform == "win32":
            from msvcrt import get_osfhandle

            handle = get_osfhandle(self.proc.stdout.fileno())
            return _win32_peek_avail(handle) != 0
        else:
            return _fileno_can_read(self.proc.stdout.fileno())

    def close(self):
        self.proc.stdin.close()
        self.proc.stdout.close()
        if self.proc.stderr:
            self.proc.stderr.close()
        self.proc.wait()


def find_git_command():
    """Find command to run for system Git (usually C Git)."""
    if sys.platform == "win32":  # support .exe, .bat and .cmd
        try:  # to avoid overhead
            import win32api
        except ImportError:  # run through cmd.exe with some overhead
            return ["cmd", "/c", "git"]
        else:
            status, git = win32api.FindExecutable("git")
            return [git]
    else:
        return ["git"]


class SubprocessGitClient(TraditionalGitClient):
    """Git client that talks to a server using a subprocess."""

    @classmethod
    def from_parsedurl(cls, parsedurl, **kwargs):
        return cls(**kwargs)

    git_command = None

    def _connect(self, service, path):
        if not isinstance(service, bytes):
            raise TypeError(service)
        if isinstance(path, bytes):
            path = path.decode(self._remote_path_encoding)
        if self.git_command is None:
            git_command = find_git_command()
        argv = git_command + [service.decode("ascii"), path]
        p = subprocess.Popen(
            argv,
            bufsize=0,
            stdin=subprocess.PIPE,
            stdout=subprocess.PIPE,
            stderr=subprocess.PIPE,
        )
        pw = SubprocessWrapper(p)
        return (
            Protocol(
                pw.read,
                pw.write,
                pw.close,
                report_activity=self._report_activity,
            ),
            pw.can_read,
            p.stderr,
        )


class LocalGitClient(GitClient):
    """Git Client that just uses a local Repo."""

    def __init__(self, thin_packs=True, report_activity=None, config=None):
        """Create a new LocalGitClient instance.

        Args:
          thin_packs: Whether or not thin packs should be retrieved
          report_activity: Optional callback for reporting transport
            activity.
        """
        self._report_activity = report_activity
        # Ignore the thin_packs argument

    def get_url(self, path):
        return urlunsplit(("file", "", path, "", ""))

    @classmethod
    def from_parsedurl(cls, parsedurl, **kwargs):
        return cls(**kwargs)

    @classmethod
    def _open_repo(cls, path):
        from dulwich.repo import Repo

        if not isinstance(path, str):
            path = os.fsdecode(path)
        return closing(Repo(path))

    def send_pack(self, path, update_refs, generate_pack_data, progress=None):
        """Upload a pack to a remote repository.

        Args:
          path: Repository path (as bytestring)
          update_refs: Function to determine changes to remote refs.
            Receive dict with existing remote refs, returns dict with
            changed refs (name -> sha, where sha=ZERO_SHA for deletions)
            with number of items and pack data to upload.
          progress: Optional progress function

        Returns:
          SendPackResult

        Raises:
          SendPackError: if server rejects the pack data

        """
        if not progress:

            def progress(x):
                pass

        with self._open_repo(path) as target:
            old_refs = target.get_refs()
            new_refs = update_refs(dict(old_refs))

            have = [sha1 for sha1 in old_refs.values() if sha1 != ZERO_SHA]
            want = []
            for refname, new_sha1 in new_refs.items():
                if (
                    new_sha1 not in have
                    and new_sha1 not in want
                    and new_sha1 != ZERO_SHA
                ):
                    want.append(new_sha1)

            if not want and set(new_refs.items()).issubset(set(old_refs.items())):
                return SendPackResult(new_refs, ref_status={})

            target.object_store.add_pack_data(
                *generate_pack_data(have, want, ofs_delta=True)
            )

            ref_status = {}

            for refname, new_sha1 in new_refs.items():
                old_sha1 = old_refs.get(refname, ZERO_SHA)
                if new_sha1 != ZERO_SHA:
                    if not target.refs.set_if_equals(refname, old_sha1, new_sha1):
                        msg = "unable to set %s to %s" % (refname, new_sha1)
                        progress(msg)
                        ref_status[refname] = msg
                else:
                    if not target.refs.remove_if_equals(refname, old_sha1):
                        progress("unable to remove %s" % refname)
                        ref_status[refname] = "unable to remove"

        return SendPackResult(new_refs, ref_status=ref_status)

    def fetch(self, path, target, determine_wants=None, progress=None, depth=None):
        """Fetch into a target repository.

        Args:
          path: Path to fetch from (as bytestring)
          target: Target repository to fetch into
          determine_wants: Optional function determine what refs
            to fetch. Receives dictionary of name->sha, should return
            list of shas to fetch. Defaults to all shas.
          progress: Optional progress function
          depth: Shallow fetch depth

        Returns:
          FetchPackResult object

        """
        with self._open_repo(path) as r:
            refs = r.fetch(
                target,
                determine_wants=determine_wants,
                progress=progress,
                depth=depth,
            )
            return FetchPackResult(refs, r.refs.get_symrefs(), agent_string())

    def fetch_pack(
        self,
        path,
        determine_wants,
        graph_walker,
        pack_data,
        progress=None,
        depth=None,
    ):
        """Retrieve a pack from a git smart server.

        Args:
          path: Remote path to fetch from
          determine_wants: Function determine what refs
            to fetch. Receives dictionary of name->sha, should return
            list of shas to fetch.
          graph_walker: Object with next() and ack().
          pack_data: Callback called for each bit of data in the pack
          progress: Callback for progress reports (strings)
          depth: Shallow fetch depth

        Returns:
          FetchPackResult object

        """
        with self._open_repo(path) as r:
            objects_iter = r.fetch_objects(
                determine_wants, graph_walker, progress=progress, depth=depth
            )
            symrefs = r.refs.get_symrefs()
            agent = agent_string()

            # Did the process short-circuit (e.g. in a stateless RPC call)?
            # Note that the client still expects a 0-object pack in most cases.
            if objects_iter is None:
                return FetchPackResult(None, symrefs, agent)
            protocol = ProtocolFile(None, pack_data)
            write_pack_objects(protocol, objects_iter)
            return FetchPackResult(r.get_refs(), symrefs, agent)

    def get_refs(self, path):
        """Retrieve the current refs from a git smart server."""

        with self._open_repo(path) as target:
            return target.get_refs()


# What Git client to use for local access
default_local_git_client_cls = LocalGitClient


class SSHVendor(object):
    """A client side SSH implementation."""

    def connect_ssh(
        self,
        host,
        command,
        username=None,
        port=None,
        password=None,
        key_filename=None,
    ):
        # This function was deprecated in 0.9.1
        import warnings

        warnings.warn(
            "SSHVendor.connect_ssh has been renamed to SSHVendor.run_command",
            DeprecationWarning,
        )
        return self.run_command(
            host,
            command,
            username=username,
            port=port,
            password=password,
            key_filename=key_filename,
        )

    def run_command(
        self,
        host,
        command,
        username=None,
        port=None,
        password=None,
        key_filename=None,
        ssh_command=None,
    ):
        """Connect to an SSH server.

        Run a command remotely and return a file-like object for interaction
        with the remote command.

        Args:
          host: Host name
          command: Command to run (as argv array)
          username: Optional ame of user to log in as
          port: Optional SSH port to use
          password: Optional ssh password for login or private key
          key_filename: Optional path to private keyfile
          ssh_command: Optional SSH command

        Returns:

        """
        raise NotImplementedError(self.run_command)


class StrangeHostname(Exception):
    """Refusing to connect to strange SSH hostname."""

    def __init__(self, hostname):
        super(StrangeHostname, self).__init__(hostname)


class SubprocessSSHVendor(SSHVendor):
    """SSH vendor that shells out to the local 'ssh' command."""

    def run_command(
        self,
        host,
        command,
        username=None,
        port=None,
        password=None,
        key_filename=None,
        ssh_command=None,
    ):

        if password is not None:
            raise NotImplementedError(
                "Setting password not supported by SubprocessSSHVendor."
            )

        if ssh_command:
            args = shlex.split(ssh_command) + ["-x"]
        else:
            args = ["ssh", "-x"]

        if port:
            args.extend(["-p", str(port)])

        if key_filename:
            args.extend(["-i", str(key_filename)])

        if username:
            host = "%s@%s" % (username, host)
        if host.startswith("-"):
            raise StrangeHostname(hostname=host)
        args.append(host)

        proc = subprocess.Popen(
            args + [command],
            bufsize=0,
            stdin=subprocess.PIPE,
            stdout=subprocess.PIPE,
            stderr=subprocess.PIPE,
        )
        return SubprocessWrapper(proc)


class PLinkSSHVendor(SSHVendor):
    """SSH vendor that shells out to the local 'plink' command."""

    def run_command(
        self,
        host,
        command,
        username=None,
        port=None,
        password=None,
        key_filename=None,
        ssh_command=None,
    ):

        if ssh_command:
            args = shlex.split(ssh_command) + ["-ssh"]
        elif sys.platform == "win32":
            args = ["plink.exe", "-ssh"]
        else:
            args = ["plink", "-ssh"]

        if password is not None:
            import warnings

            warnings.warn(
                "Invoking PLink with a password exposes the password in the "
                "process list."
            )
            args.extend(["-pw", str(password)])

        if port:
            args.extend(["-P", str(port)])

        if key_filename:
            args.extend(["-i", str(key_filename)])

        if username:
            host = "%s@%s" % (username, host)
        if host.startswith("-"):
            raise StrangeHostname(hostname=host)
        args.append(host)

        proc = subprocess.Popen(
            args + [command],
            bufsize=0,
            stdin=subprocess.PIPE,
            stdout=subprocess.PIPE,
            stderr=subprocess.PIPE,
        )
        return SubprocessWrapper(proc)


def ParamikoSSHVendor(**kwargs):
    import warnings

    warnings.warn(
        "ParamikoSSHVendor has been moved to dulwich.contrib.paramiko_vendor.",
        DeprecationWarning,
    )
    from dulwich.contrib.paramiko_vendor import ParamikoSSHVendor

    return ParamikoSSHVendor(**kwargs)


# Can be overridden by users
get_ssh_vendor = SubprocessSSHVendor


class SSHGitClient(TraditionalGitClient):
    def __init__(
        self,
        host,
        port=None,
        username=None,
        vendor=None,
        config=None,
        password=None,
        key_filename=None,
        ssh_command=None,
        **kwargs
    ):
        self.host = host
        self.port = port
        self.username = username
        self.password = password
        self.key_filename = key_filename
        self.ssh_command = ssh_command or os.environ.get(
            "GIT_SSH_COMMAND", os.environ.get("GIT_SSH")
        )
        super(SSHGitClient, self).__init__(**kwargs)
        self.alternative_paths = {}
        if vendor is not None:
            self.ssh_vendor = vendor
        else:
            self.ssh_vendor = get_ssh_vendor()

    def get_url(self, path):
        netloc = self.host
        if self.port is not None:
            netloc += ":%d" % self.port

        if self.username is not None:
            netloc = urlquote(self.username, "@/:") + "@" + netloc

        return urlunsplit(("ssh", netloc, path, "", ""))

    @classmethod
    def from_parsedurl(cls, parsedurl, **kwargs):
        return cls(
            host=parsedurl.hostname,
            port=parsedurl.port,
            username=parsedurl.username,
            **kwargs
        )

    def _get_cmd_path(self, cmd):
        cmd = self.alternative_paths.get(cmd, b"git-" + cmd)
        assert isinstance(cmd, bytes)
        return cmd

    def _connect(self, cmd, path):
        if not isinstance(cmd, bytes):
            raise TypeError(cmd)
        if isinstance(path, bytes):
            path = path.decode(self._remote_path_encoding)
        if path.startswith("/~"):
            path = path[1:]
        argv = (
            self._get_cmd_path(cmd).decode(self._remote_path_encoding)
            + " '"
            + path
            + "'"
        )
        kwargs = {}
        if self.password is not None:
            kwargs["password"] = self.password
        if self.key_filename is not None:
            kwargs["key_filename"] = self.key_filename
        # GIT_SSH_COMMAND takes precendence over GIT_SSH
        if self.ssh_command is not None:
            kwargs["ssh_command"] = self.ssh_command
        con = self.ssh_vendor.run_command(
            self.host, argv, port=self.port, username=self.username, **kwargs
        )
        return (
            Protocol(
                con.read,
                con.write,
                con.close,
                report_activity=self._report_activity,
            ),
            con.can_read,
            getattr(con, "stderr", None),
        )


def default_user_agent_string():
    # Start user agent with "git/", because GitHub requires this. :-( See
    # https://github.com/jelmer/dulwich/issues/562 for details.
    return "git/dulwich/%s" % ".".join([str(x) for x in dulwich.__version__])


def default_urllib3_manager(   # noqa: C901
    config, pool_manager_cls=None, proxy_manager_cls=None, **override_kwargs
):
    """Return `urllib3` connection pool manager.

    Honour detected proxy configurations.

    Args:
      config: dulwich.config.ConfigDict` instance with Git configuration.
      kwargs: Additional arguments for urllib3.ProxyManager

    Returns:
      `pool_manager_cls` (defaults to `urllib3.ProxyManager`) instance for
      proxy configurations, `proxy_manager_cls` (defaults to
      `urllib3.PoolManager`) instance otherwise.

    """
    proxy_server = user_agent = None
    ca_certs = ssl_verify = None

    if proxy_server is None:
        for proxyname in ("https_proxy", "http_proxy", "all_proxy"):
            proxy_server = os.environ.get(proxyname)
            if proxy_server is not None:
                break

    if config is not None:
        if proxy_server is None:
            try:
                proxy_server = config.get(b"http", b"proxy")
            except KeyError:
                pass
        try:
            user_agent = config.get(b"http", b"useragent")
        except KeyError:
            pass

        # TODO(jelmer): Support per-host settings
        try:
            ssl_verify = config.get_boolean(b"http", b"sslVerify")
        except KeyError:
            ssl_verify = True

        try:
            ca_certs = config.get(b"http", b"sslCAInfo")
        except KeyError:
            ca_certs = None

    if user_agent is None:
        user_agent = default_user_agent_string()

    headers = {"User-agent": user_agent}

    kwargs = {}
    if ssl_verify is True:
        kwargs["cert_reqs"] = "CERT_REQUIRED"
    elif ssl_verify is False:
        kwargs["cert_reqs"] = "CERT_NONE"
    else:
        # Default to SSL verification
        kwargs["cert_reqs"] = "CERT_REQUIRED"

    if ca_certs is not None:
        kwargs["ca_certs"] = ca_certs
    kwargs.update(override_kwargs)

    # Try really hard to find a SSL certificate path
    if "ca_certs" not in kwargs and kwargs.get("cert_reqs") != "CERT_NONE":
        try:
            import certifi
        except ImportError:
            pass
        else:
            kwargs["ca_certs"] = certifi.where()

    import urllib3

    if proxy_server is not None:
        if proxy_manager_cls is None:
            proxy_manager_cls = urllib3.ProxyManager
        if not isinstance(proxy_server, str):
            proxy_server = proxy_server.decode()
        manager = proxy_manager_cls(proxy_server, headers=headers, **kwargs)
    else:
        if pool_manager_cls is None:
            pool_manager_cls = urllib3.PoolManager
        manager = pool_manager_cls(headers=headers, **kwargs)

    return manager


class AbstractHttpGitClient(GitClient):
    """Abstract base class for HTTP Git Clients.
<<<<<<< HEAD

    This is agonistic of the actual HTTP implementation.

=======

    This is agonistic of the actual HTTP implementation.

>>>>>>> 2c506d21
    Subclasses should provide an implementation of the
    _http_request method.
    """

    def __init__(self, base_url, dumb=False, **kwargs):
        self._base_url = base_url.rstrip("/") + "/"
        self.dumb = dumb
        GitClient.__init__(self, **kwargs)

    def _http_request(self, url, headers=None, data=None, allow_compression=False):
        """Perform HTTP request.

        Args:
          url: Request URL.
          headers: Optional custom headers to override defaults.
          data: Request data.
          allow_compression: Allow GZipped communication.

        Returns:
          Tuple (`response`, `read`), where response is an `urllib3`
          response object with additional `content_type` and
          `redirect_location` properties, and `read` is a consumable read
          method for the response data.

        """

        raise NotImplementedError(self._http_request)

    def _discover_references(self, service, base_url):
        assert base_url[-1] == "/"
        tail = "info/refs"
        headers = {"Accept": "*/*"}
        if self.dumb is not True:
            tail += "?service=%s" % service.decode("ascii")
        url = urljoin(base_url, tail)
        resp, read = self._http_request(url, headers, allow_compression=True)

        if resp.redirect_location:
            # Something changed (redirect!), so let's update the base URL
            if not resp.redirect_location.endswith(tail):
                raise GitProtocolError(
                    "Redirected from URL %s to URL %s without %s"
                    % (url, resp.redirect_location, tail)
                )
            base_url = resp.redirect_location[: -len(tail)]

        try:
            self.dumb = not resp.content_type.startswith("application/x-git-")
            if not self.dumb:
                proto = Protocol(read, None)
                # The first line should mention the service
                try:
                    [pkt] = list(proto.read_pkt_seq())
                except ValueError:
                    raise GitProtocolError("unexpected number of packets received")
                if pkt.rstrip(b"\n") != (b"# service=" + service):
                    raise GitProtocolError(
                        "unexpected first line %r from smart server" % pkt
                    )
                return read_pkt_refs(proto) + (base_url,)
            else:
                return read_info_refs(resp), set(), base_url
        finally:
            resp.close()

    def _smart_request(self, service, url, data):
        """Send a 'smart' HTTP request.

        This is a simple wrapper around _http_request that sets
        a couple of extra headers.
        """
        assert url[-1] == "/"
        url = urljoin(url, service)
        result_content_type = "application/x-%s-result" % service
        headers = {
            "Content-Type": "application/x-%s-request" % service,
            "Accept": result_content_type,
            "Content-Length": str(len(data)),
        }
        resp, read = self._http_request(url, headers, data)
        if resp.content_type != result_content_type:
            raise GitProtocolError(
                "Invalid content-type from server: %s" % resp.content_type
            )
        return resp, read

    def send_pack(self, path, update_refs, generate_pack_data, progress=None):
        """Upload a pack to a remote repository.

        Args:
          path: Repository path (as bytestring)
          update_refs: Function to determine changes to remote refs.
            Receives dict with existing remote refs, returns dict with
            changed refs (name -> sha, where sha=ZERO_SHA for deletions)
          generate_pack_data: Function that can return a tuple
            with number of elements and pack data to upload.
          progress: Optional progress function

        Returns:
          SendPackResult

        Raises:
          SendPackError: if server rejects the pack data

        """
        url = self._get_url(path)
        old_refs, server_capabilities, url = self._discover_references(
            b"git-receive-pack", url
        )
        (
            negotiated_capabilities,
            agent,
        ) = self._negotiate_receive_pack_capabilities(server_capabilities)
        negotiated_capabilities.add(capability_agent())

        if CAPABILITY_REPORT_STATUS in negotiated_capabilities:
            self._report_status_parser = ReportStatusParser()

        new_refs = update_refs(dict(old_refs))
        if new_refs is None:
            # Determine wants function is aborting the push.
            return SendPackResult(old_refs, agent=agent, ref_status={})
        if set(new_refs.items()).issubset(set(old_refs.items())):
            return SendPackResult(new_refs, agent=agent, ref_status={})
        if self.dumb:
            raise NotImplementedError(self.fetch_pack)
        req_data = BytesIO()
        req_proto = Protocol(None, req_data.write)
        (have, want) = self._handle_receive_pack_head(
            req_proto, negotiated_capabilities, old_refs, new_refs
        )
        pack_data_count, pack_data = generate_pack_data(
            have,
            want,
            ofs_delta=(CAPABILITY_OFS_DELTA in negotiated_capabilities),
        )
        if self._should_send_pack(new_refs):
            write_pack_data(req_proto.write_file(), pack_data_count, pack_data)
        resp, read = self._smart_request(
            "git-receive-pack", url, data=req_data.getvalue()
        )
        try:
            resp_proto = Protocol(read, None)
            ref_status = self._handle_receive_pack_tail(
                resp_proto, negotiated_capabilities, progress
            )
            return SendPackResult(new_refs, agent=agent, ref_status=ref_status)
        finally:
            resp.close()

    def fetch_pack(
        self,
        path,
        determine_wants,
        graph_walker,
        pack_data,
        progress=None,
        depth=None,
    ):
        """Retrieve a pack from a git smart server.

        Args:
          path: Path to fetch from
          determine_wants: Callback that returns list of commits to fetch
          graph_walker: Object with next() and ack().
          pack_data: Callback called for each bit of data in the pack
          progress: Callback for progress reports (strings)
          depth: Depth for request

        Returns:
          FetchPackResult object

        """
        url = self._get_url(path)
        refs, server_capabilities, url = self._discover_references(
            b"git-upload-pack", url
        )
        (
            negotiated_capabilities,
            symrefs,
            agent,
        ) = self._negotiate_upload_pack_capabilities(server_capabilities)
        if depth is not None:
            wants = determine_wants(refs, depth=depth)
        else:
            wants = determine_wants(refs)
        if wants is not None:
            wants = [cid for cid in wants if cid != ZERO_SHA]
        if not wants:
            return FetchPackResult(refs, symrefs, agent)
        if self.dumb:
            raise NotImplementedError(self.fetch_pack)
        req_data = BytesIO()
        req_proto = Protocol(None, req_data.write)
        (new_shallow, new_unshallow) = self._handle_upload_pack_head(
            req_proto,
            negotiated_capabilities,
            graph_walker,
            wants,
            can_read=None,
            depth=depth,
        )
        resp, read = self._smart_request(
            "git-upload-pack", url, data=req_data.getvalue()
        )
        try:
            resp_proto = Protocol(read, None)
            if new_shallow is None and new_unshallow is None:
                (new_shallow, new_unshallow) = _read_shallow_updates(resp_proto)
            self._handle_upload_pack_tail(
                resp_proto,
                negotiated_capabilities,
                graph_walker,
                pack_data,
                progress,
            )
            return FetchPackResult(refs, symrefs, agent, new_shallow, new_unshallow)
        finally:
            resp.close()

    def get_refs(self, path):
        """Retrieve the current refs from a git smart server."""
        url = self._get_url(path)
        refs, _, _ = self._discover_references(b"git-upload-pack", url)
        return refs

    def get_url(self, path):
        return self._get_url(path).rstrip("/")

    def _get_url(self, path):
        return urljoin(self._base_url, path).rstrip("/") + "/"

    @classmethod
    def from_parsedurl(cls, parsedurl, **kwargs):
        password = parsedurl.password
        if password is not None:
            kwargs["password"] = urlunquote(password)
        username = parsedurl.username
        if username is not None:
            kwargs["username"] = urlunquote(username)
        netloc = parsedurl.hostname
        if parsedurl.port:
            netloc = "%s:%s" % (netloc, parsedurl.port)
        if parsedurl.username:
            netloc = "%s@%s" % (parsedurl.username, netloc)
        parsedurl = parsedurl._replace(netloc=netloc)
        return cls(urlunparse(parsedurl), **kwargs)

    def __repr__(self):
        return "%s(%r, dumb=%r)" % (
            type(self).__name__,
            self._base_url,
            self.dumb,
        )


class Urllib3HttpGitClient(AbstractHttpGitClient):
    def __init__(
        self,
        base_url,
        dumb=None,
        pool_manager=None,
        config=None,
        username=None,
        password=None,
        **kwargs
    ):
        self._username = username
        self._password = password

        if pool_manager is None:
            self.pool_manager = default_urllib3_manager(config)
        else:
            self.pool_manager = pool_manager

        if username is not None:
            # No escaping needed: ":" is not allowed in username:
            # https://tools.ietf.org/html/rfc2617#section-2
            credentials = "%s:%s" % (username, password)
            import urllib3.util

            basic_auth = urllib3.util.make_headers(basic_auth=credentials)
            self.pool_manager.headers.update(basic_auth)

        super(Urllib3HttpGitClient, self).__init__(
            base_url=base_url, dumb=dumb, **kwargs)

    def _get_url(self, path):
        if not isinstance(path, str):
            # urllib3.util.url._encode_invalid_chars() converts the path back
            # to bytes using the utf-8 codec.
            path = path.decode("utf-8")
        return urljoin(self._base_url, path).rstrip("/") + "/"

    def _http_request(self, url, headers=None, data=None, allow_compression=False):
        req_headers = self.pool_manager.headers.copy()
        if headers is not None:
            req_headers.update(headers)
        req_headers["Pragma"] = "no-cache"
        if allow_compression:
            req_headers["Accept-Encoding"] = "gzip"
        else:
            req_headers["Accept-Encoding"] = "identity"

        if data is None:
            resp = self.pool_manager.request("GET", url, headers=req_headers)
        else:
            resp = self.pool_manager.request(
                "POST", url, headers=req_headers, body=data
            )

        if resp.status == 404:
            raise NotGitRepository()
        if resp.status == 401:
            raise HTTPUnauthorized(resp.getheader("WWW-Authenticate"), url)
        if resp.status == 407:
            raise HTTPProxyUnauthorized(resp.getheader("Proxy-Authenticate"), url)
        if resp.status != 200:
            raise GitProtocolError(
                "unexpected http resp %d for %s" % (resp.status, url)
            )

        # TODO: Optimization available by adding `preload_content=False` to the
        # request and just passing the `read` method on instead of going via
        # `BytesIO`, if we can guarantee that the entire response is consumed
        # before issuing the next to still allow for connection reuse from the
        # pool.
        read = BytesIO(resp.data).read

        resp.content_type = resp.getheader("Content-Type")
        # Check if geturl() is available (urllib3 version >= 1.23)
        try:
            resp_url = resp.geturl()
        except AttributeError:
            # get_redirect_location() is available for urllib3 >= 1.1
            resp.redirect_location = resp.get_redirect_location()
        else:
            resp.redirect_location = resp_url if resp_url != url else ""
        return resp, read


HttpGitClient = Urllib3HttpGitClient


def get_transport_and_path_from_url(url, config=None, **kwargs):
    """Obtain a git client from a URL.

    Args:
      url: URL to open (a unicode string)
      config: Optional config object
      thin_packs: Whether or not thin packs should be retrieved
      report_activity: Optional callback for reporting transport
        activity.

    Returns:
      Tuple with client instance and relative path.

    """
    parsed = urlparse(url)
    if parsed.scheme == "git":
        return (TCPGitClient.from_parsedurl(parsed, **kwargs), parsed.path)
    elif parsed.scheme in ("git+ssh", "ssh"):
        return SSHGitClient.from_parsedurl(parsed, **kwargs), parsed.path
    elif parsed.scheme in ("http", "https"):
        return (
            HttpGitClient.from_parsedurl(parsed, config=config, **kwargs),
            parsed.path,
        )
    elif parsed.scheme == "file":
        return (
            default_local_git_client_cls.from_parsedurl(parsed, **kwargs),
            parsed.path,
        )

    raise ValueError("unknown scheme '%s'" % parsed.scheme)


def parse_rsync_url(location):
    """Parse a rsync-style URL."""
    if ":" in location and "@" not in location:
        # SSH with no user@, zero or one leading slash.
        (host, path) = location.split(":", 1)
        user = None
    elif ":" in location:
        # SSH with user@host:foo.
        user_host, path = location.split(":", 1)
        if "@" in user_host:
            user, host = user_host.rsplit("@", 1)
        else:
            user = None
            host = user_host
    else:
        raise ValueError("not a valid rsync-style URL")
    return (user, host, path)


def get_transport_and_path(location, **kwargs):
    """Obtain a git client from a URL.

    Args:
      location: URL or path (a string)
      config: Optional config object
      thin_packs: Whether or not thin packs should be retrieved
      report_activity: Optional callback for reporting transport
        activity.

    Returns:
      Tuple with client instance and relative path.

    """
    # First, try to parse it as a URL
    try:
        return get_transport_and_path_from_url(location, **kwargs)
    except ValueError:
        pass

    if sys.platform == "win32" and location[0].isalpha() and location[1:3] == ":\\":
        # Windows local path
        return default_local_git_client_cls(**kwargs), location

    try:
        (username, hostname, path) = parse_rsync_url(location)
    except ValueError:
        # Otherwise, assume it's a local path.
        return default_local_git_client_cls(**kwargs), location
    else:
        return SSHGitClient(hostname, username=username, **kwargs), path


DEFAULT_GIT_CREDENTIALS_PATHS = [
    os.path.expanduser("~/.git-credentials"),
    get_xdg_config_home_path("git", "credentials"),
]


def get_credentials_from_store(
    scheme, hostname, username=None, fnames=DEFAULT_GIT_CREDENTIALS_PATHS
):
    for fname in fnames:
        try:
            with open(fname, "rb") as f:
                for line in f:
                    parsed_line = urlparse(line.strip())
                    if (
                        parsed_line.scheme == scheme
                        and parsed_line.hostname == hostname
                        and (username is None or parsed_line.username == username)
                    ):
                        return parsed_line.username, parsed_line.password
        except FileNotFoundError:
            # If the file doesn't exist, try the next one.
            continue<|MERGE_RESOLUTION|>--- conflicted
+++ resolved
@@ -1798,15 +1798,9 @@
 
 class AbstractHttpGitClient(GitClient):
     """Abstract base class for HTTP Git Clients.
-<<<<<<< HEAD
 
     This is agonistic of the actual HTTP implementation.
 
-=======
-
-    This is agonistic of the actual HTTP implementation.
-
->>>>>>> 2c506d21
     Subclasses should provide an implementation of the
     _http_request method.
     """
