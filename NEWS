--- conflicted
+++ resolved
@@ -23,7 +23,6 @@
   * unittest2 or python >= 2.7 is now required for the testsuite.
     testtools is no longer supported. (Jelmer Vernooij, #830713)
 
-<<<<<<< HEAD
  BUG FIXES
 
   * Fix compilation with older versions of MSVC.  (Martin gz)
@@ -32,12 +31,11 @@
 
   * Smart protocol clients can now change refs even if they are
     not uploading new data. (Jelmer Vernooij, #855993)
-=======
- API CHANGES
-
-  * ``Repo.revision_history`` is now deprecated in favour of ``Repo.get_walker``.
-    (Jelmer Vernooij)
->>>>>>> f975ad57
+
+ API CHANGES
+
+  * ``Repo.revision_history`` is now deprecated in favor of ``Repo.get_walker``.
+    (Jelmer Vernooij)
 
 0.8.0	2011-08-07
 
